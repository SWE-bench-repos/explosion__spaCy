from .errors import Errors
from .parts_of_speech import NAMES as UPOS_NAMES


class Lemmatizer:
    """
    The Lemmatizer supports simple part-of-speech-sensitive suffix rules and
    lookup tables.

    DOCS: https://spacy.io/api/lemmatizer
    """

    @classmethod
    def load(cls, *args, **kwargs):
        raise NotImplementedError(Errors.E172)

<<<<<<< HEAD
    def __init__(self, lookups, is_base_form=None, *args, **kwargs):
=======
    def __init__(self, lookups):
>>>>>>> cb65b368
        """Initialize a Lemmatizer.

        lookups (Lookups): The lookups object containing the (optional) tables
            "lemma_rules", "lemma_index", "lemma_exc" and "lemma_lookup".
        RETURNS (Lemmatizer): The newly constructed object.
        """
        self.lookups = lookups
        self.is_base_form = is_base_form

    def __call__(self, string, univ_pos, morphology=None):
        """Lemmatize a string.

        string (str): The string to lemmatize, e.g. the token text.
        univ_pos (str / int): The token's universal part-of-speech tag.
        morphology (dict): The token's morphological features following the
            Universal Dependencies scheme.
        RETURNS (list): The available lemmas for the string.
        """
        lookup_table = self.lookups.get_table("lemma_lookup", {})
        if "lemma_rules" not in self.lookups:
            return [lookup_table.get(string, string)]
        if isinstance(univ_pos, int):
            univ_pos = UPOS_NAMES.get(univ_pos, "X")
        univ_pos = univ_pos.lower()

        if univ_pos in ("", "eol", "space"):
            return [string.lower()]
        # See Issue #435 for example of where this logic is requied.
        if callable(self.is_base_form) and self.is_base_form(univ_pos, morphology):
            return [string.lower()]
        index_table = self.lookups.get_table("lemma_index", {})
        exc_table = self.lookups.get_table("lemma_exc", {})
        rules_table = self.lookups.get_table("lemma_rules", {})
        if not any(
            (
                index_table.get(univ_pos),
                exc_table.get(univ_pos),
                rules_table.get(univ_pos),
            )
        ):
            if univ_pos == "propn":
                return [string]
            else:
                return [string.lower()]
        lemmas = self.lemmatize(
            string,
            index_table.get(univ_pos, {}),
            exc_table.get(univ_pos, {}),
            rules_table.get(univ_pos, []),
        )
        return lemmas

<<<<<<< HEAD
=======
    def is_base_form(self, univ_pos, morphology=None):
        """
        Check whether we're dealing with an uninflected paradigm, so we can
        avoid lemmatization entirely.

        univ_pos (str / int): The token's universal part-of-speech tag.
        morphology (dict): The token's morphological features following the
            Universal Dependencies scheme.
        """
        if morphology is None:
            morphology = {}
        if univ_pos == "noun" and morphology.get("Number") == "sing":
            return True
        elif univ_pos == "verb" and morphology.get("VerbForm") == "inf":
            return True
        # This maps 'VBP' to base form -- probably just need 'IS_BASE'
        # morphology
        elif univ_pos == "verb" and (
            morphology.get("VerbForm") == "fin"
            and morphology.get("Tense") == "pres"
            and morphology.get("Number") is None
        ):
            return True
        elif univ_pos == "adj" and morphology.get("Degree") == "pos":
            return True
        elif morphology.get("VerbForm") == "inf":
            return True
        elif morphology.get("VerbForm") == "none":
            return True
        elif morphology.get("Degree") == "pos":
            return True
        else:
            return False

>>>>>>> cb65b368
    def noun(self, string, morphology=None):
        return self(string, "noun", morphology)

    def verb(self, string, morphology=None):
        return self(string, "verb", morphology)

    def adj(self, string, morphology=None):
        return self(string, "adj", morphology)

    def det(self, string, morphology=None):
        return self(string, "det", morphology)

    def pron(self, string, morphology=None):
        return self(string, "pron", morphology)

    def adp(self, string, morphology=None):
        return self(string, "adp", morphology)

    def num(self, string, morphology=None):
        return self(string, "num", morphology)

    def punct(self, string, morphology=None):
        return self(string, "punct", morphology)

    def lookup(self, string, orth=None):
        """Look up a lemma in the table, if available. If no lemma is found,
        the original string is returned.

        string (str): The original string.
        orth (int): Optional hash of the string to look up. If not set, the
            string will be used and hashed.
        RETURNS (str): The lemma if the string was found, otherwise the
            original string.
        """
        lookup_table = self.lookups.get_table("lemma_lookup", {})
        key = orth if orth is not None else string
        if key in lookup_table:
            return lookup_table[key]
        return string

    def lemmatize(self, string, index, exceptions, rules):
        orig = string
        string = string.lower()
        forms = []
        oov_forms = []
        for old, new in rules:
            if string.endswith(old):
                form = string[: len(string) - len(old)] + new
                if not form:
                    pass
                elif form in index or not form.isalpha():
                    forms.append(form)
                else:
                    oov_forms.append(form)
        # Remove duplicates but preserve the ordering of applied "rules"
        forms = list(dict.fromkeys(forms))
        # Put exceptions at the front of the list, so they get priority.
        # This is a dodgy heuristic -- but it's the best we can do until we get
        # frequencies on this. We can at least prune out problematic exceptions,
        # if they shadow more frequent analyses.
        for form in exceptions.get(string, []):
            if form not in forms:
                forms.insert(0, form)
        if not forms:
            forms.extend(oov_forms)
        if not forms:
            forms.append(orig)
        return forms<|MERGE_RESOLUTION|>--- conflicted
+++ resolved
@@ -14,11 +14,7 @@
     def load(cls, *args, **kwargs):
         raise NotImplementedError(Errors.E172)
 
-<<<<<<< HEAD
-    def __init__(self, lookups, is_base_form=None, *args, **kwargs):
-=======
-    def __init__(self, lookups):
->>>>>>> cb65b368
+    def __init__(self, lookups, is_base_form=None):
         """Initialize a Lemmatizer.
 
         lookups (Lookups): The lookups object containing the (optional) tables
@@ -71,8 +67,6 @@
         )
         return lemmas
 
-<<<<<<< HEAD
-=======
     def is_base_form(self, univ_pos, morphology=None):
         """
         Check whether we're dealing with an uninflected paradigm, so we can
@@ -107,7 +101,6 @@
         else:
             return False
 
->>>>>>> cb65b368
     def noun(self, string, morphology=None):
         return self(string, "noun", morphology)
 
