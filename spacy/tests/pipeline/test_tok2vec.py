--- conflicted
+++ resolved
@@ -561,7 +561,6 @@
     assert [t.tag_ for t in docs[1]] == ["N", "V", "J", "N"]
 
 
-<<<<<<< HEAD
 cfg_string_distillation = """
     [nlp]
     lang = "en"
@@ -643,7 +642,8 @@
 
     student_tok2vec.distill = tok2vec_distill_wrapper.__get__(student_tok2vec, Tok2Vec)
     student_nlp.distill(teacher_nlp, train_examples_student, sgd=optimizer, losses={})
-=======
+
+
 def test_tok2vec_listener_source_link_name():
     """The component's internal name and the tok2vec listener map correspond
     to the most recently modified pipeline.
@@ -695,5 +695,4 @@
     nlp2.add_pipe("tagger", source=nlp1)
     assert nlp2.get_pipe("tok2vec").listening_components == []
     nlp2.add_pipe("ner", name="ner2", source=nlp1)
-    assert nlp2.get_pipe("tok2vec").listening_components == ["ner2"]
->>>>>>> b0228d8e
+    assert nlp2.get_pipe("tok2vec").listening_components == ["ner2"]