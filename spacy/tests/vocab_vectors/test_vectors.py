import pytest
import numpy
<<<<<<< HEAD
from numpy.testing import assert_allclose, assert_equal
from spacy._ml import cosine
=======
from numpy.testing import assert_allclose
>>>>>>> e6c4c1a5
from spacy.vocab import Vocab
from spacy.vectors import Vectors
from spacy.tokenizer import Tokenizer
from spacy.strings import hash_string
from spacy.tokens import Doc

<<<<<<< HEAD
from ..util import add_vecs_to_vocab, make_tempdir
=======
from ..util import add_vecs_to_vocab, get_cosine
>>>>>>> e6c4c1a5


@pytest.fixture
def strings():
    return ["apple", "orange"]


@pytest.fixture
def vectors():
    return [
        ("apple", [1, 2, 3]),
        ("orange", [-1, -2, -3]),
        ("and", [-1, -1, -1]),
        ("juice", [5, 5, 10]),
        ("pie", [7, 6.3, 8.9]),
    ]


@pytest.fixture
def ngrams_vectors():
    return [
        ("apple", [1, 2, 3]),
        ("app", [-0.1, -0.2, -0.3]),
        ("ppl", [-0.2, -0.3, -0.4]),
        ("pl", [0.7, 0.8, 0.9]),
    ]


@pytest.fixture()
def ngrams_vocab(en_vocab, ngrams_vectors):
    add_vecs_to_vocab(en_vocab, ngrams_vectors)
    return en_vocab


@pytest.fixture
def data():
    return numpy.asarray([[0.0, 1.0, 2.0], [3.0, -2.0, 4.0]], dtype="f")


@pytest.fixture
def most_similar_vectors_data():
    return numpy.asarray(
        [[0.0, 1.0, 2.0], [1.0, -2.0, 4.0], [1.0, 1.0, -1.0], [2.0, 3.0, 1.0]],
        dtype="f",
    )


@pytest.fixture
def most_similar_vectors_keys():
    return ["a", "b", "c", "d"]


@pytest.fixture
def resize_data():
    return numpy.asarray([[0.0, 1.0], [2.0, 3.0]], dtype="f")


@pytest.fixture()
def vocab(en_vocab, vectors):
    add_vecs_to_vocab(en_vocab, vectors)
    return en_vocab


@pytest.fixture()
def tokenizer_v(vocab):
    return Tokenizer(vocab, {}, None, None, None)


def test_init_vectors_with_resize_shape(strings, resize_data):
    v = Vectors(shape=(len(strings), 3))
    v.resize(shape=resize_data.shape)
    assert v.shape == resize_data.shape
    assert v.shape != (len(strings), 3)


def test_init_vectors_with_resize_data(data, resize_data):
    v = Vectors(data=data)
    v.resize(shape=resize_data.shape)
    assert v.shape == resize_data.shape
    assert v.shape != data.shape


def test_get_vector_resize(strings, data):
    strings = [hash_string(s) for s in strings]

    # decrease vector dimension (truncate)
    v = Vectors(data=data)
    resized_dim = v.shape[1] - 1
    v.resize(shape=(v.shape[0], resized_dim))
    for i, string in enumerate(strings):
        v.add(string, row=i)

    assert list(v[strings[0]]) == list(data[0, :resized_dim])
    assert list(v[strings[1]]) == list(data[1, :resized_dim])

    # increase vector dimension (pad with zeros)
    v = Vectors(data=data)
    resized_dim = v.shape[1] + 1
    v.resize(shape=(v.shape[0], resized_dim))
    for i, string in enumerate(strings):
        v.add(string, row=i)

    assert list(v[strings[0]]) == list(data[0]) + [0]
    assert list(v[strings[1]]) == list(data[1]) + [0]


def test_init_vectors_with_data(strings, data):
    v = Vectors(data=data)
    assert v.shape == data.shape


def test_init_vectors_with_shape(strings):
    v = Vectors(shape=(len(strings), 3))
    assert v.shape == (len(strings), 3)


def test_get_vector(strings, data):
    v = Vectors(data=data)
    strings = [hash_string(s) for s in strings]
    for i, string in enumerate(strings):
        v.add(string, row=i)
    assert list(v[strings[0]]) == list(data[0])
    assert list(v[strings[0]]) != list(data[1])
    assert list(v[strings[1]]) != list(data[0])


def test_set_vector(strings, data):
    orig = data.copy()
    v = Vectors(data=data)
    strings = [hash_string(s) for s in strings]
    for i, string in enumerate(strings):
        v.add(string, row=i)
    assert list(v[strings[0]]) == list(orig[0])
    assert list(v[strings[0]]) != list(orig[1])
    v[strings[0]] = data[1]
    assert list(v[strings[0]]) == list(orig[1])
    assert list(v[strings[0]]) != list(orig[0])


def test_vectors_most_similar(most_similar_vectors_data, most_similar_vectors_keys):
    v = Vectors(data=most_similar_vectors_data, keys=most_similar_vectors_keys)
    _, best_rows, _ = v.most_similar(v.data, batch_size=2, n=2, sort=True)
    assert all(row[0] == i for i, row in enumerate(best_rows))

    with pytest.raises(ValueError):
        v.most_similar(v.data, batch_size=2, n=10, sort=True)


def test_vectors_most_similar_identical():
    """Test that most similar identical vectors are assigned a score of 1.0."""
    data = numpy.asarray([[4, 2, 2, 2], [4, 2, 2, 2], [1, 1, 1, 1]], dtype="f")
    v = Vectors(data=data, keys=["A", "B", "C"])
    keys, _, scores = v.most_similar(numpy.asarray([[4, 2, 2, 2]], dtype="f"))
    assert scores[0][0] == 1.0  # not 1.0000002
    data = numpy.asarray([[1, 2, 3], [1, 2, 3], [1, 1, 1]], dtype="f")
    v = Vectors(data=data, keys=["A", "B", "C"])
    keys, _, scores = v.most_similar(numpy.asarray([[1, 2, 3]], dtype="f"))
    assert scores[0][0] == 1.0  # not 0.9999999


@pytest.mark.parametrize("text", ["apple and orange"])
def test_vectors_token_vector(tokenizer_v, vectors, text):
    doc = tokenizer_v(text)
    assert vectors[0] == (doc[0].text, list(doc[0].vector))
    assert vectors[1] == (doc[2].text, list(doc[2].vector))


@pytest.mark.parametrize("text", ["apple"])
def test_vectors__ngrams_word(ngrams_vocab, ngrams_vectors, text):
    assert list(ngrams_vocab.get_vector(text)) == list(ngrams_vectors[0][1])


@pytest.mark.parametrize("text", ["applpie"])
def test_vectors__ngrams_subword(ngrams_vocab, ngrams_vectors, text):
    truth = list(ngrams_vocab.get_vector(text, 1, 6))
    test = list(
        [
            (
                ngrams_vectors[1][1][i]
                + ngrams_vectors[2][1][i]
                + ngrams_vectors[3][1][i]
            )
            / 3
            for i in range(len(ngrams_vectors[1][1]))
        ]
    )
    eps = [abs(truth[i] - test[i]) for i in range(len(truth))]
    for i in eps:
        assert i < 1e-6


@pytest.mark.parametrize("text", ["apple", "orange"])
def test_vectors_lexeme_vector(vocab, text):
    lex = vocab[text]
    assert list(lex.vector)
    assert lex.vector_norm


@pytest.mark.parametrize("text", [["apple", "and", "orange"]])
def test_vectors_doc_vector(vocab, text):
    doc = Doc(vocab, words=text)
    assert list(doc.vector)
    assert doc.vector_norm


@pytest.mark.parametrize("text", [["apple", "and", "orange"]])
def test_vectors_span_vector(vocab, text):
    span = Doc(vocab, words=text)[0:2]
    assert list(span.vector)
    assert span.vector_norm


@pytest.mark.parametrize("text", ["apple orange"])
def test_vectors_token_token_similarity(tokenizer_v, text):
    doc = tokenizer_v(text)
    assert doc[0].similarity(doc[1]) == doc[1].similarity(doc[0])
    assert -1.0 < doc[0].similarity(doc[1]) < 1.0


@pytest.mark.parametrize("text1,text2", [("apple", "orange")])
def test_vectors_token_lexeme_similarity(tokenizer_v, vocab, text1, text2):
    token = tokenizer_v(text1)
    lex = vocab[text2]
    assert token.similarity(lex) == lex.similarity(token)
    assert -1.0 < token.similarity(lex) < 1.0


@pytest.mark.parametrize("text", [["apple", "orange", "juice"]])
def test_vectors_token_span_similarity(vocab, text):
    doc = Doc(vocab, words=text)
    assert doc[0].similarity(doc[1:3]) == doc[1:3].similarity(doc[0])
    assert -1.0 < doc[0].similarity(doc[1:3]) < 1.0


@pytest.mark.parametrize("text", [["apple", "orange", "juice"]])
def test_vectors_token_doc_similarity(vocab, text):
    doc = Doc(vocab, words=text)
    assert doc[0].similarity(doc) == doc.similarity(doc[0])
    assert -1.0 < doc[0].similarity(doc) < 1.0


@pytest.mark.parametrize("text", [["apple", "orange", "juice"]])
def test_vectors_lexeme_span_similarity(vocab, text):
    doc = Doc(vocab, words=text)
    lex = vocab[text[0]]
    assert lex.similarity(doc[1:3]) == doc[1:3].similarity(lex)
    assert -1.0 < doc.similarity(doc[1:3]) < 1.0


@pytest.mark.parametrize("text1,text2", [("apple", "orange")])
def test_vectors_lexeme_lexeme_similarity(vocab, text1, text2):
    lex1 = vocab[text1]
    lex2 = vocab[text2]
    assert lex1.similarity(lex2) == lex2.similarity(lex1)
    assert -1.0 < lex1.similarity(lex2) < 1.0


@pytest.mark.parametrize("text", [["apple", "orange", "juice"]])
def test_vectors_lexeme_doc_similarity(vocab, text):
    doc = Doc(vocab, words=text)
    lex = vocab[text[0]]
    assert lex.similarity(doc) == doc.similarity(lex)
    assert -1.0 < lex.similarity(doc) < 1.0


@pytest.mark.parametrize("text", [["apple", "orange", "juice"]])
def test_vectors_span_span_similarity(vocab, text):
    doc = Doc(vocab, words=text)
    with pytest.warns(UserWarning):
        assert doc[0:2].similarity(doc[1:3]) == doc[1:3].similarity(doc[0:2])
        assert -1.0 < doc[0:2].similarity(doc[1:3]) < 1.0


@pytest.mark.parametrize("text", [["apple", "orange", "juice"]])
def test_vectors_span_doc_similarity(vocab, text):
    doc = Doc(vocab, words=text)
    with pytest.warns(UserWarning):
        assert doc[0:2].similarity(doc) == doc.similarity(doc[0:2])
        assert -1.0 < doc[0:2].similarity(doc) < 1.0


@pytest.mark.parametrize(
    "text1,text2", [(["apple", "and", "apple", "pie"], ["orange", "juice"])]
)
def test_vectors_doc_doc_similarity(vocab, text1, text2):
    doc1 = Doc(vocab, words=text1)
    doc2 = Doc(vocab, words=text2)
    assert doc1.similarity(doc2) == doc2.similarity(doc1)
    assert -1.0 < doc1.similarity(doc2) < 1.0


def test_vocab_add_vector():
    vocab = Vocab(vectors_name="test_vocab_add_vector")
    data = numpy.ndarray((5, 3), dtype="f")
    data[0] = 1.0
    data[1] = 2.0
    vocab.set_vector("cat", data[0])
    vocab.set_vector("dog", data[1])
    cat = vocab["cat"]
    assert list(cat.vector) == [1.0, 1.0, 1.0]
    dog = vocab["dog"]
    assert list(dog.vector) == [2.0, 2.0, 2.0]

    with pytest.raises(ValueError):
        vocab.vectors.add(vocab["hamster"].orth, row=1000000)


def test_vocab_prune_vectors():
    vocab = Vocab(vectors_name="test_vocab_prune_vectors")
    _ = vocab["cat"]  # noqa: F841
    _ = vocab["dog"]  # noqa: F841
    _ = vocab["kitten"]  # noqa: F841
    data = numpy.ndarray((5, 3), dtype="f")
    data[0] = [1.0, 1.2, 1.1]
    data[1] = [0.3, 1.3, 1.0]
    data[2] = [0.9, 1.22, 1.05]
    vocab.set_vector("cat", data[0])
    vocab.set_vector("dog", data[1])
    vocab.set_vector("kitten", data[2])

    remap = vocab.prune_vectors(2, batch_size=2)
    assert list(remap.keys()) == ["kitten"]
    neighbour, similarity = list(remap.values())[0]
    assert neighbour == "cat", remap
<<<<<<< HEAD
    assert_allclose(similarity, cosine(data[0], data[2]), atol=1e-4, rtol=1e-3)


def test_vectors_serialize():
    data = numpy.asarray([[4, 2, 2, 2], [4, 2, 2, 2], [1, 1, 1, 1]], dtype="f")
    v = Vectors(data=data, keys=["A", "B", "C"])
    b = v.to_bytes()
    v_r = Vectors()
    v_r.from_bytes(b)
    assert_equal(v.data, v_r.data)
    assert v.key2row == v_r.key2row
    v.resize((5, 4))
    v_r.resize((5, 4))
    row = v.add("D", vector=numpy.asarray([1, 2, 3, 4], dtype="f"))
    row_r = v_r.add("D", vector=numpy.asarray([1, 2, 3, 4], dtype="f"))
    assert row == row_r
    assert_equal(v.data, v_r.data)
    assert v.is_full == v_r.is_full
    with make_tempdir() as d:
        v.to_disk(d)
        v_r.from_disk(d)
        assert_equal(v.data, v_r.data)
        assert v.key2row == v_r.key2row
        v.resize((5, 4))
        v_r.resize((5, 4))
        row = v.add("D", vector=numpy.asarray([10, 20, 30, 40], dtype="f"))
        row_r = v_r.add("D", vector=numpy.asarray([10, 20, 30, 40], dtype="f"))
        assert row == row_r
        assert_equal(v.data, v_r.data)


def test_vector_is_oov():
    vocab = Vocab(vectors_name="test_vocab_is_oov")
    data = numpy.ndarray((5, 3), dtype="f")
    data[0] = 1.0
    data[1] = 2.0
    vocab.set_vector("cat", data[0])
    vocab.set_vector("dog", data[1])
    assert vocab["cat"].is_oov is True
    assert vocab["dog"].is_oov is True
    assert vocab["hamster"].is_oov is False
=======
    assert_allclose(similarity, get_cosine(data[0], data[2]), atol=1e-4, rtol=1e-3)
>>>>>>> e6c4c1a5
<|MERGE_RESOLUTION|>--- conflicted
+++ resolved
@@ -1,22 +1,13 @@
 import pytest
 import numpy
-<<<<<<< HEAD
 from numpy.testing import assert_allclose, assert_equal
-from spacy._ml import cosine
-=======
-from numpy.testing import assert_allclose
->>>>>>> e6c4c1a5
 from spacy.vocab import Vocab
 from spacy.vectors import Vectors
 from spacy.tokenizer import Tokenizer
 from spacy.strings import hash_string
 from spacy.tokens import Doc
 
-<<<<<<< HEAD
-from ..util import add_vecs_to_vocab, make_tempdir
-=======
-from ..util import add_vecs_to_vocab, get_cosine
->>>>>>> e6c4c1a5
+from ..util import add_vecs_to_vocab, get_cosine, make_tempdir
 
 
 @pytest.fixture
@@ -341,8 +332,7 @@
     assert list(remap.keys()) == ["kitten"]
     neighbour, similarity = list(remap.values())[0]
     assert neighbour == "cat", remap
-<<<<<<< HEAD
-    assert_allclose(similarity, cosine(data[0], data[2]), atol=1e-4, rtol=1e-3)
+    assert_allclose(similarity, get_cosine(data[0], data[2]), atol=1e-4, rtol=1e-3)
 
 
 def test_vectors_serialize():
@@ -382,7 +372,4 @@
     vocab.set_vector("dog", data[1])
     assert vocab["cat"].is_oov is True
     assert vocab["dog"].is_oov is True
-    assert vocab["hamster"].is_oov is False
-=======
-    assert_allclose(similarity, get_cosine(data[0], data[2]), atol=1e-4, rtol=1e-3)
->>>>>>> e6c4c1a5
+    assert vocab["hamster"].is_oov is False