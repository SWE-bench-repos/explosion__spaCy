--- conflicted
+++ resolved
@@ -6,18 +6,12 @@
 from wasabi import msg
 
 from .. import about
-<<<<<<< HEAD
 from ..util import (
     get_installed_models,
     get_minor_version,
     get_package_version,
-=======
-from ..errors import OLD_MODEL_SHORTCUTS
-from ..util import (
-    get_minor_version,
     is_in_interactive,
     is_in_jupyter,
->>>>>>> e2a3952d
     is_package,
     is_prerelease_version,
     run_command,
