--- conflicted
+++ resolved
@@ -26,12 +26,9 @@
     limit: int = 0,
     augmenter: Optional[Callable] = None,
 ) -> Callable[["Language"], Iterable[Example]]:
-<<<<<<< HEAD
     if path is None:
         raise ValueError(Errors.E913)
-=======
     util.logger.debug(f"Loading corpus from path: {path}")
->>>>>>> 0a1ee109
     return Corpus(
         path,
         gold_preproc=gold_preproc,
