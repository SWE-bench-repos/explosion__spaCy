--- conflicted
+++ resolved
@@ -27,9 +27,6 @@
         self.vocab = vocab
         self.orth = orth
         self.c = <LexemeC*><void*>vocab.get_by_orth(vocab.mem, orth)
-<<<<<<< HEAD
-
-=======
         assert self.c.orth == orth
 
     def py_set_flag(self, attr_id_t flag_id):
@@ -42,7 +39,6 @@
         def __get__(self):
             return self.vocab.strings[self.c.orth]
 
->>>>>>> b3703836
     property lower:
         def __get__(self): return self.c.lower
         def __set__(self, int x): self.c.lower = x
@@ -133,11 +129,7 @@
     
     property like_num:
         def __get__(self): return Lexeme.check_flag(self.c, LIKE_NUM)
-<<<<<<< HEAD
         def __set__(self, bint x): Lexeme.set_flag(self.c, LIKE_NUM, x)
-=======
-        def __set__(self, attr_id_t x): Lexeme.set_flag(self.c, LIKE_NUM, x)
->>>>>>> b3703836
 
     property like_email:
         def __get__(self): return Lexeme.check_flag(self.c, LIKE_EMAIL)
