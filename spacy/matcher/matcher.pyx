--- conflicted
+++ resolved
@@ -32,23 +32,18 @@
 from ..typedefs cimport attr_t
 from ..vocab cimport Vocab
 
-<<<<<<< HEAD
 from ..errors import Errors, MatchPatternError, Warnings
 from ..schemas import validate_token_pattern
 from .levenshtein import levenshtein_compare
 
 from ..strings cimport get_string_id
 
-from ..attrs import IDS
-from ..util import registry
-=======
 from ..attrs import IDS
 from ..errors import Errors, MatchPatternError, Warnings
 from ..schemas import validate_token_pattern
 from ..strings import get_string_id
 from ..util import registry
 from .levenshtein import levenshtein_compare
->>>>>>> e1664217
 
 DEF PADDING = 5
 
