--- conflicted
+++ resolved
@@ -430,21 +430,13 @@
         return [doc[child.i] for child in doc[node].head.children if child.i < node]
 
     def _imm_right_child(self, doc, node):
-<<<<<<< HEAD
-        for child in doc[node].children:
-=======
         for child in doc[node].rights:
->>>>>>> d26e4e08
             if child.i == node + 1:
                 return [doc[child.i]]
         return []
 
     def _imm_left_child(self, doc, node):
-<<<<<<< HEAD
-        for child in doc[node].children:
-=======
         for child in doc[node].lefts:
->>>>>>> d26e4e08
             if child.i == node - 1:
                 return [doc[child.i]]
         return []
@@ -454,16 +446,6 @@
     
     def _left_child(self, doc, node):
         return [child for child in doc[node].lefts]
-
-    def _imm_right_parent(self, doc, node):
-        if doc[node].head.i == node + 1:
-            return [doc[node].head]
-        return []
-
-    def _imm_left_parent(self, doc, node):
-        if doc[node].head.i == node - 1:
-            return [doc[node].head]
-        return []
 
     def _imm_right_parent(self, doc, node):
         if doc[node].head.i == node + 1:
