--- conflicted
+++ resolved
@@ -18,10 +18,6 @@
 
 from .attrs import intify_attrs
 from .symbols import ORTH
-<<<<<<< HEAD
-
-=======
->>>>>>> e6c4c1a5
 from .errors import Errors, Warnings
 from . import util
 from .attrs import intify_attrs
@@ -762,14 +758,7 @@
         }
         exclude = util.get_serialization_exclude(deserializers, exclude, kwargs)
         msg = util.from_bytes(bytes_data, deserializers, exclude)
-<<<<<<< HEAD
-        for key in ["prefix_search", "suffix_search", "infix_finditer", "token_match"]:
-            if key in data:
-                data[key] = unescape_unicode(data[key])
-        if "prefix_search" in data and isinstance(data["prefix_search"], basestring_):
-=======
         if "prefix_search" in data and isinstance(data["prefix_search"], str):
->>>>>>> e6c4c1a5
             self.prefix_search = re.compile(data["prefix_search"]).search
         if "suffix_search" in data and isinstance(data["suffix_search"], str):
             self.suffix_search = re.compile(data["suffix_search"]).search
