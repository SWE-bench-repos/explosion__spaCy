--- conflicted
+++ resolved
@@ -61,11 +61,7 @@
         "incl_context": True,
         "entity_vector_length": 64,
         "get_candidates": {"@misc": "spacy.CandidateGenerator.v1"},
-<<<<<<< HEAD
         "get_candidates_all": {"@misc": "spacy.CandidateAllGenerator.v1"},
-=======
-        "get_candidates_batch": {"@misc": "spacy.CandidateBatchGenerator.v1"},
->>>>>>> 923d24e8
         "generate_empty_kb": {"@misc": "spacy.EmptyKB.v2"},
         "overwrite": True,
         "scorer": {"@scorers": "spacy.entity_linker_scorer.v1"},
@@ -110,19 +106,11 @@
     incl_prior (bool): Whether or not to include prior probabilities from the KB in the model.
     incl_context (bool): Whether or not to include the local context in the model.
     entity_vector_length (int): Size of encoding vectors in the KB.
-<<<<<<< HEAD
     get_candidates (Callable[[KnowledgeBase, Span], Iterable[Candidate]]): Function producing a list of
         candidates, given a certain knowledge base and a textual mention.
     get_candidates_all (Callable[[KnowledgeBase, Iterator[SpanGroup]], Iterator[Iterable[Iterable[Candidate]]]]):
         Function producing a list of candidates per document, given a certain knowledge base and several textual
         documents with textual mentions.
-=======
-    get_candidates (Callable[[KnowledgeBase, Span], Iterable[Candidate]]): Function that
-        produces a list of candidates, given a certain knowledge base and a textual mention.
-    get_candidates_batch (
-        Callable[[KnowledgeBase, Iterable[Span]], Iterable[Iterable[Candidate]]], Iterable[Candidate]]
-        ): Function that produces a list of candidates, given a certain knowledge base and several textual mentions.
->>>>>>> 923d24e8
     generate_empty_kb (Callable[[Vocab, int], KnowledgeBase]): Callable returning empty KnowledgeBase.
     scorer (Optional[Callable]): The scoring method.
     use_gold_ents (bool): Whether to copy entities from gold docs or not. If false, another
@@ -159,11 +147,7 @@
         incl_context=incl_context,
         entity_vector_length=entity_vector_length,
         get_candidates=get_candidates,
-<<<<<<< HEAD
         get_candidates_all=get_candidates_all,
-=======
-        get_candidates_batch=get_candidates_batch,
->>>>>>> 923d24e8
         generate_empty_kb=generate_empty_kb,
         overwrite=overwrite,
         scorer=scorer,
@@ -224,20 +208,11 @@
         incl_prior (bool): Whether or not to include prior probabilities from the KB in the model.
         incl_context (bool): Whether or not to include the local context in the model.
         entity_vector_length (int): Size of encoding vectors in the KB.
-<<<<<<< HEAD
         get_candidates (Callable[[KnowledgeBase, Span], Iterable[Candidate]]): Function producing a list
             of candidates, given a certain knowledge base and a textual mention.
         get_candidates_all (Callable[[KnowledgeBase, Iterator[SpanGroup]], Iterator[Iterable[Iterable[Candidate]]]]):
             Function producing a list of candidates per document, given a certain knowledge base and several textual
             documents with textual mentions.
-=======
-        get_candidates (Callable[[KnowledgeBase, Span], Iterable[Candidate]]): Function that
-            produces a list of candidates, given a certain knowledge base and a textual mention.
-        get_candidates_batch (
-            Callable[[KnowledgeBase, Iterable[Span]], Iterable[Iterable[Candidate]]],
-            Iterable[Candidate]]
-            ): Function that produces a list of candidates, given a certain knowledge base and several textual mentions.
->>>>>>> 923d24e8
         generate_empty_kb (Callable[[Vocab, int], KnowledgeBase]): Callable returning empty KnowledgeBase.
         scorer (Optional[Callable]): The scoring method. Defaults to Scorer.score_links.
         use_gold_ents (bool): Whether to copy entities from gold docs or not. If false, another
@@ -532,7 +507,6 @@
                 )
                 assert sent_indices[1] >= sent_indices[0] >= 0
 
-<<<<<<< HEAD
                 if self.incl_context:
                     # get n_neighbour sentences, clipped to the length of the document
                     start_sentence = max(0, sent_indices[0] - self.n_sents)
@@ -554,35 +528,6 @@
                     candidates = list(doc_ent_cands[ent_cand_idx])
                     if not candidates:
                         # no prediction possible for this entity - setting to NIL
-=======
-                # Looping through each entity in batch (TODO: rewrite)
-                for j, ent in enumerate(ent_batch):
-                    assert hasattr(ent, "sents")
-                    sents = list(ent.sents)
-                    sent_indices = (
-                        sentences.index(sents[0]),
-                        sentences.index(sents[-1]),
-                    )
-                    assert sent_indices[1] >= sent_indices[0] >= 0
-
-                    if self.incl_context:
-                        # get n_neighbour sentences, clipped to the length of the document
-                        start_sentence = max(0, sent_indices[0] - self.n_sents)
-                        end_sentence = min(
-                            len(sentences) - 1, sent_indices[1] + self.n_sents
-                        )
-                        start_token = sentences[start_sentence].start
-                        end_token = sentences[end_sentence].end
-                        sent_doc = doc[start_token:end_token].as_doc()
-
-                        # currently, the context is the same for each entity in a sentence (should be refined)
-                        sentence_encoding = self.model.predict([sent_doc])[0]
-                        sentence_encoding_t = sentence_encoding.T
-                        sentence_norm = xp.linalg.norm(sentence_encoding_t)
-                    entity_count += 1
-                    if ent.label_ in self.labels_discard:
-                        # ignoring this entity - setting to NIL
->>>>>>> 923d24e8
                         final_kb_ids.append(self.NIL)
                     elif len(candidates) == 1 and self.threshold is None:
                         # shortcut for efficiency reasons: take the 1 candidate
