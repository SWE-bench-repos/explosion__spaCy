--- conflicted
+++ resolved
@@ -47,17 +47,14 @@
 @Language.factory(
     "tagger",
     assigns=["token.tag"],
-<<<<<<< HEAD
     default_config={
         "model": DEFAULT_TAGGER_MODEL,
         "overwrite": False,
         "scorer": {"@scorers": "spacy.tagger_scorer.v1"},
         "neg_prefix": "!",
+        "label_smoothing": 0.0,
         "save_activations": False,
     },
-=======
-    default_config={"model": DEFAULT_TAGGER_MODEL, "overwrite": False, "scorer": {"@scorers": "spacy.tagger_scorer.v1"}, "neg_prefix": "!", "label_smoothing": 0.0},
->>>>>>> daa6e033
     default_score_weights={"tag_acc": 1.0},
 )
 def make_tagger(
@@ -67,11 +64,8 @@
     overwrite: bool,
     scorer: Optional[Callable],
     neg_prefix: str,
-<<<<<<< HEAD
+    label_smoothing: float,
     save_activations: bool,
-=======
-    label_smoothing: float,
->>>>>>> daa6e033
 ):
     """Construct a part-of-speech tagger component.
 
@@ -80,12 +74,8 @@
         in size, and be normalized as probabilities (all scores between 0 and 1,
         with the rows summing to 1).
     """
-<<<<<<< HEAD
     return Tagger(nlp.vocab, model, name, overwrite=overwrite, scorer=scorer, neg_prefix=neg_prefix,
-                  save_activations=save_activations)
-=======
-    return Tagger(nlp.vocab, model, name, overwrite=overwrite, scorer=scorer, neg_prefix=neg_prefix, label_smoothing=label_smoothing)
->>>>>>> daa6e033
+                  label_smoothing=label_smoothing, save_activations=save_activations)
 
 
 def tagger_score(examples, **kwargs):
@@ -111,11 +101,8 @@
         overwrite=False,
         scorer=tagger_score,
         neg_prefix="!",
-<<<<<<< HEAD
+        label_smoothing=0.0,
         save_activations: bool = False,
-=======
-        label_smoothing=0.0,
->>>>>>> daa6e033
     ):
         """Initialize a part-of-speech tagger.
 
@@ -134,7 +121,12 @@
         self.model = model
         self.name = name
         self._rehearsal_model = None
-        cfg = {"labels": [], "overwrite": overwrite, "neg_prefix": neg_prefix, "label_smoothing": label_smoothing}
+        cfg = {
+            "labels": [],
+            "overwrite": overwrite,
+            "neg_prefix": neg_prefix,
+            "label_smoothing": label_smoothing
+        }
         self.cfg = dict(sorted(cfg.items()))
         self.scorer = scorer
         self.save_activations = save_activations
@@ -310,11 +302,12 @@
         DOCS: https://spacy.io/api/tagger#get_loss
         """
         validate_examples(examples, "Tagger.get_loss")
-<<<<<<< HEAD
-        loss_func = LegacySequenceCategoricalCrossentropy(names=self.labels, normalize=False, neg_prefix=self.cfg["neg_prefix"])
-=======
-        loss_func = SequenceCategoricalCrossentropy(names=self.labels, normalize=False, neg_prefix=self.cfg["neg_prefix"], label_smoothing=self.cfg["label_smoothing"])
->>>>>>> daa6e033
+        loss_func = LegacySequenceCategoricalCrossentropy(
+            names=self.labels,
+            normalize=False,
+            neg_prefix=self.cfg["neg_prefix"],
+            label_smoothing=self.cfg["label_smoothing"]
+        )
         # Convert empty tag "" to missing value None so that both misaligned
         # tokens and tokens with missing annotation have the default missing
         # value None.
