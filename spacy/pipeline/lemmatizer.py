--- conflicted
+++ resolved
@@ -111,12 +111,8 @@
             if not hasattr(self, mode_attr):
                 raise ValueError(Errors.E1003.format(mode=mode))
             self.lemmatize = getattr(self, mode_attr)
-<<<<<<< HEAD
-        self.cache = {}
+        self.cache = {}  # type: ignore[var-annotated]
         self.scorer = scorer
-=======
-        self.cache = {}  # type: ignore[var-annotated]
->>>>>>> fa70837f
 
     @property
     def mode(self):
