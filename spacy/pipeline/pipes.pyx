--- conflicted
+++ resolved
@@ -13,11 +13,6 @@
 from thinc.neural.util import to_categorical
 from thinc.neural.util import get_array_module
 
-<<<<<<< HEAD
-from spacy.gold import Example
-=======
-from ..compat import basestring_
->>>>>>> a741de7c
 from ..tokens.doc cimport Doc
 from ..syntax.nn_parser cimport Parser
 from ..syntax.ner cimport BiluoPushDown
@@ -28,6 +23,8 @@
 from .functions import merge_subtokens
 from ..language import Language, component
 from ..syntax import nonproj
+from ..gold import Example
+from ..compat import basestring_
 from ..attrs import POS, ID
 from ..parts_of_speech import X
 from ..kb import KnowledgeBase
@@ -1700,7 +1697,6 @@
 
         DOCS: https://spacy.io/api/sentencizer#call
         """
-<<<<<<< HEAD
         doc = self._get_doc(example)
         start = 0
         seen_period = False
@@ -1718,10 +1714,6 @@
         if isinstance(example, Example):
             example.doc = doc
             return example
-=======
-        tags = self.predict([doc])
-        self.set_annotations([doc], tags)
->>>>>>> a741de7c
         return doc
 
     def pipe(self, stream, batch_size=128, n_threads=-1):
