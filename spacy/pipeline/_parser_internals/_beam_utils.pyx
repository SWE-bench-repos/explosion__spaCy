--- conflicted
+++ resolved
@@ -2,15 +2,11 @@
 # cython: profile=True
 import numpy
 
-<<<<<<< HEAD
-from cpython.ref cimport Py_XDECREF, PyObject
-=======
 from thinc.extra.search cimport Beam
 
 from thinc.extra.search import MaxViolation
 
 from thinc.extra.search cimport MaxViolation
->>>>>>> b0228d8e
 
 from ...typedefs cimport class_t
 from .transition_system cimport Transition, TransitionSystem
