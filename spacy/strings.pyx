# cython: infer_types=True
from typing import Any, Callable, Iterable, Iterator, List, Optional, Tuple, Union

cimport cython
from libc.stdint cimport uint32_t
from libc.string cimport memcpy
<<<<<<< HEAD
from libcpp.set cimport set
from murmurhash.mrmr cimport hash64
=======
from murmurhash.mrmr cimport hash32, hash64
>>>>>>> b0228d8e

import srsly

from .typedefs cimport hash_t

from . import util
from .errors import Errors
from .symbols import IDS as SYMBOLS_BY_STR
from .symbols import NAMES as SYMBOLS_BY_INT


<<<<<<< HEAD
=======
# Not particularly elegant, but this is faster than `isinstance(key, numbers.Integral)`
cdef inline bint _try_coerce_to_hash(object key, hash_t* out_hash):
    try:
        out_hash[0] = key
        return True
    except:  # no-cython-lint
        return False


def get_string_id(key):
    """Get a string ID, handling the reserved symbols correctly. If the key is
    already an ID, return it.

    This function optimises for convenience over performance, so shouldn't be
    used in tight loops.
    """
    cdef hash_t str_hash    
    if isinstance(key, str):
        if len(key) == 0:
            return 0

        symbol = SYMBOLS_BY_STR.get(key, None)
        if symbol is not None:
            return symbol
        else:
            chars = key.encode("utf8")
            return hash_utf8(chars, len(chars))
    elif _try_coerce_to_hash(key, &str_hash):
        # Coerce the integral key to the expected primitive hash type.
        # This ensures that custom/overloaded "primitive" data types
        # such as those implemented by numpy are not inadvertently used 
        # downsteam (as these are internally implemented as custom PyObjects 
        # whose comparison operators can incur a significant overhead).
        return str_hash
    else:
        # TODO: Raise an error instead
        return key


cpdef hash_t hash_string(str string) except 0:
    chars = string.encode("utf8")
    return hash_utf8(chars, len(chars))


cdef hash_t hash_utf8(char* utf8_string, int length) nogil:
    return hash64(utf8_string, length, 1)


cdef uint32_t hash32_utf8(char* utf8_string, int length) nogil:
    return hash32(utf8_string, length, 1)


cdef str decode_Utf8Str(const Utf8Str* string):
    cdef int i, length
    if string.s[0] < sizeof(string.s) and string.s[0] != 0:
        return string.s[1:string.s[0]+1].decode("utf8")
    elif string.p[0] < 255:
        return string.p[1:string.p[0]+1].decode("utf8")
    else:
        i = 0
        length = 0
        while string.p[i] == 255:
            i += 1
            length += 255
        length += string.p[i]
        i += 1
        return string.p[i:length + i].decode("utf8")


cdef Utf8Str* _allocate(Pool mem, const unsigned char* chars, uint32_t length) except *:
    cdef int n_length_bytes
    cdef int i
    cdef Utf8Str* string = <Utf8Str*>mem.alloc(1, sizeof(Utf8Str))
    if length < sizeof(string.s):
        string.s[0] = <unsigned char>length
        memcpy(&string.s[1], chars, length)
        return string
    elif length < 255:
        string.p = <unsigned char*>mem.alloc(length + 1, sizeof(unsigned char))
        string.p[0] = length
        memcpy(&string.p[1], chars, length)
        return string
    else:
        i = 0
        n_length_bytes = (length // 255) + 1
        string.p = <unsigned char*>mem.alloc(length + n_length_bytes, sizeof(unsigned char))
        for i in range(n_length_bytes-1):
            string.p[i] = 255
        string.p[n_length_bytes-1] = length % 255
        memcpy(&string.p[n_length_bytes], chars, length)
        return string


>>>>>>> b0228d8e
cdef class StringStore:
    """Look up strings by 64-bit hashes. Implicitly handles reserved symbols.

    DOCS: https://spacy.io/api/stringstore
    """
    def __init__(self, strings: Optional[Iterable[str]] = None):
        """Create the StringStore.

        strings (iterable): A sequence of unicode strings to add to the store.
        """
        self.mem = Pool()
        self._map = PreshMap()
        if strings is not None:
            for string in strings:
                self.add(string)

    def __getitem__(self, string_or_hash: Union[str, int]) -> Union[str, int]:
        """Retrieve a string from a given hash. If a string
        is passed as the input, add it to the store and return
        its hash.

        string_or_hash (int / str): The hash value to lookup or the string to store.
        RETURNS (str / int): The stored string or the hash of the newly added string.
        """
        if isinstance(string_or_hash, str):
            return self.add(string_or_hash)
        else:
            return self._get_interned_str(string_or_hash)

    def __contains__(self, string_or_hash: Union[str, int]) -> bool:
        """Check whether a string or a hash is in the store.

        string (str / int): The string/hash to check.
        RETURNS (bool): Whether the store contains the string.
        """
        cdef hash_t str_hash = get_string_id(string_or_hash)
        if str_hash in SYMBOLS_BY_INT:
            return True
        else:
            return self._map.get(str_hash) is not NULL

    def __iter__(self) -> Iterator[str]:
        """Iterate over the strings in the store in insertion order.

        RETURNS: An iterable collection of strings.
        """
        return iter(self.keys())

    def __reduce__(self):
        strings = list(self)
        return (StringStore, (strings,), None, None, None)

    def __len__(self) -> int:
        """The number of strings in the store.

        RETURNS (int): The number of strings in the store.
        """
        return self._keys.size()

    def add(self, string: str) -> int:
        """Add a string to the StringStore.

        string (str): The string to add.
        RETURNS (uint64): The string's hash value.
        """
        if not isinstance(string, str):
            raise TypeError(Errors.E017.format(value_type=type(string)))

        if string in SYMBOLS_BY_STR:
            return SYMBOLS_BY_STR[string]
        else:
            return self._intern_str(string)

    def as_int(self, string_or_hash: Union[str, int]) -> str:
        """If a hash value is passed as the input, return it as-is. If the input
        is a string, return its corresponding hash.

        string_or_hash (str / int): The string to hash or a hash value.
        RETURNS (int): The hash of the string or the input hash value.
        """
        if isinstance(string_or_hash, int):
            return string_or_hash
        else:
            return get_string_id(string_or_hash)

    def as_string(self, string_or_hash: Union[str, int]) -> str:
        """If a string is passed as the input, return it as-is. If the input
        is a hash value, return its corresponding string.

        string_or_hash (str / int): The hash value to lookup or a string.
        RETURNS (str): The stored string or the input string.
        """
        if isinstance(string_or_hash, str):
            return string_or_hash
        else:
            return self._get_interned_str(string_or_hash)

    def items(self) -> List[Tuple[str, int]]:
        """Iterate over the stored strings and their hashes in insertion order.

        RETURNS: A list of string-hash pairs.
        """
        # Even though we internally store the hashes as keys and the strings as
        # values, we invert the order in the public API to keep it consistent with
        # the implementation of the `__iter__` method (where we wish to iterate over
        # the strings in the store).
        cdef int i
        pairs = [None] * self._keys.size()
        for i in range(self._keys.size()):
            str_hash = self._keys[i]
            utf8str = <Utf8Str*>self._map.get(str_hash)
            pairs[i] = (self._decode_str_repr(utf8str), str_hash)
        return pairs

    def keys(self) -> List[str]:
        """Iterate over the stored strings in insertion order.

        RETURNS: A list of strings.
        """
        cdef int i
        strings = [None] * self._keys.size()
        for i in range(self._keys.size()):
            utf8str = <Utf8Str*>self._map.get(self._keys[i])
            strings[i] = self._decode_str_repr(utf8str)
        return strings

    def values(self) -> List[int]:
        """Iterate over the stored strings hashes in insertion order.

        RETURNS: A list of string hashs.
        """
        cdef int i
        hashes = [None] * self._keys.size()
        for i in range(self._keys.size()):
            hashes[i] = self._keys[i]
        return hashes

    def to_disk(self, path):
        """Save the current state to a directory.

        path (str / Path): A path to a directory, which will be created if
            it doesn't exist. Paths may be either strings or Path-like objects.
        """
        path = util.ensure_path(path)
        strings = sorted(self)
        srsly.write_json(path, strings)

    def from_disk(self, path):
        """Loads state from a directory. Modifies the object in place and
        returns it.

        path (str / Path): A path to a directory. Paths may be either
            strings or `Path`-like objects.
        RETURNS (StringStore): The modified `StringStore` object.
        """
        path = util.ensure_path(path)
        strings = srsly.read_json(path)
        prev = list(self)
        self._reset_and_load(strings)
        for word in prev:
            self.add(word)
        return self

    def to_bytes(self, **kwargs):
        """Serialize the current state to a binary string.

        RETURNS (bytes): The serialized form of the `StringStore` object.
        """
        return srsly.json_dumps(sorted(self))

    def from_bytes(self, bytes_data, **kwargs):
        """Load state from a binary string.

        bytes_data (bytes): The data to load from.
        RETURNS (StringStore): The `StringStore` object.
        """
        strings = srsly.json_loads(bytes_data)
        prev = list(self)
        self._reset_and_load(strings)
        for word in prev:
            self.add(word)
        return self

    def _reset_and_load(self, strings):
        self.mem = Pool()
        self._map = PreshMap()
        self._keys.clear()
        for string in strings:
            self.add(string)

    def _get_interned_str(self, hash_value: int) -> str:
        cdef hash_t str_hash
        if not _try_coerce_to_hash(hash_value, &str_hash):
            raise TypeError(Errors.E4001.format(expected_types="'int'", received_type=type(hash_value)))

        # Handle reserved symbols and empty strings correctly.
        if str_hash == 0:
            return ""

        symbol = SYMBOLS_BY_INT.get(str_hash)
        if symbol is not None:
            return symbol

        utf8str = <Utf8Str*>self._map.get(str_hash)
        if utf8str is NULL:
            raise KeyError(Errors.E018.format(hash_value=str_hash))
        else:
            return self._decode_str_repr(utf8str)

    cdef hash_t _intern_str(self, str string):
        # TODO: This function's API/behaviour is an unholy mess...
        # 0 means missing, but we don't bother offsetting the index.
        chars = string.encode('utf-8')
        cdef hash_t key = hash64(<unsigned char*>chars, len(chars), 1)
        cdef Utf8Str* value = <Utf8Str*>self._map.get(key)
        if value is not NULL:
            return key

        value = self._allocate_str_repr(<unsigned char*>chars, len(chars))
        self._map.set(key, value)
        self._keys.push_back(key)
        return key

    cdef Utf8Str* _allocate_str_repr(self, const unsigned char* chars, uint32_t length) except *:
        cdef int n_length_bytes
        cdef int i
        cdef Utf8Str* string = <Utf8Str*>self.mem.alloc(1, sizeof(Utf8Str))
        cdef uint32_t ulength = length
        if length < sizeof(string.s):
            string.s[0] = <unsigned char>length
            memcpy(&string.s[1], chars, length)
            return string
        elif length < 255:
            string.p = <unsigned char*>self.mem.alloc(length + 1, sizeof(unsigned char))
            string.p[0] = length
            memcpy(&string.p[1], chars, length)
            return string
        else:
            i = 0
            n_length_bytes = (length // 255) + 1
            string.p = <unsigned char*>self.mem.alloc(length + n_length_bytes, sizeof(unsigned char))
            for i in range(n_length_bytes-1):
                string.p[i] = 255
            string.p[n_length_bytes-1] = length % 255
            memcpy(&string.p[n_length_bytes], chars, length)
            return string

    cdef str _decode_str_repr(self, const Utf8Str* string):
        cdef int i, length
        if string.s[0] < sizeof(string.s) and string.s[0] != 0:
            return string.s[1:string.s[0]+1].decode('utf-8')
        elif string.p[0] < 255:
            return string.p[1:string.p[0]+1].decode('utf-8')
        else:
            i = 0
            length = 0
            while string.p[i] == 255:
                i += 1
                length += 255
            length += string.p[i]
            i += 1
            return string.p[i:length + i].decode('utf-8')


cpdef hash_t hash_string(object string) except -1:
    if not isinstance(string, str):
        raise TypeError(Errors.E4001.format(expected_types="'str'", received_type=type(string)))

    # Handle reserved symbols and empty strings correctly.
    if len(string) == 0:
        return 0

    symbol = SYMBOLS_BY_STR.get(string)
    if symbol is not None:
        return symbol

    chars = string.encode('utf-8')
    return hash64(<unsigned char*>chars, len(chars), 1)


cpdef hash_t get_string_id(object string_or_hash) except -1:
    cdef hash_t str_hash

    try:
        return hash_string(string_or_hash)
    except:
        if _try_coerce_to_hash(string_or_hash, &str_hash):
            # Coerce the integral key to the expected primitive hash type.
            # This ensures that custom/overloaded "primitive" data types
            # such as those implemented by numpy are not inadvertently used
            # downsteam (as these are internally implemented as custom PyObjects
            # whose comparison operators can incur a significant overhead).
            return str_hash
        else:
            raise TypeError(Errors.E4001.format(expected_types="'str','int'", received_type=type(string_or_hash)))


# Not particularly elegant, but this is faster than `isinstance(key, numbers.Integral)`
cdef inline bint _try_coerce_to_hash(object key, hash_t* out_hash):
    try:
        out_hash[0] = key
        return True
    except:
        return False
<|MERGE_RESOLUTION|>--- conflicted
+++ resolved
@@ -4,12 +4,7 @@
 cimport cython
 from libc.stdint cimport uint32_t
 from libc.string cimport memcpy
-<<<<<<< HEAD
-from libcpp.set cimport set
 from murmurhash.mrmr cimport hash64
-=======
-from murmurhash.mrmr cimport hash32, hash64
->>>>>>> b0228d8e
 
 import srsly
 
@@ -21,102 +16,6 @@
 from .symbols import NAMES as SYMBOLS_BY_INT
 
 
-<<<<<<< HEAD
-=======
-# Not particularly elegant, but this is faster than `isinstance(key, numbers.Integral)`
-cdef inline bint _try_coerce_to_hash(object key, hash_t* out_hash):
-    try:
-        out_hash[0] = key
-        return True
-    except:  # no-cython-lint
-        return False
-
-
-def get_string_id(key):
-    """Get a string ID, handling the reserved symbols correctly. If the key is
-    already an ID, return it.
-
-    This function optimises for convenience over performance, so shouldn't be
-    used in tight loops.
-    """
-    cdef hash_t str_hash    
-    if isinstance(key, str):
-        if len(key) == 0:
-            return 0
-
-        symbol = SYMBOLS_BY_STR.get(key, None)
-        if symbol is not None:
-            return symbol
-        else:
-            chars = key.encode("utf8")
-            return hash_utf8(chars, len(chars))
-    elif _try_coerce_to_hash(key, &str_hash):
-        # Coerce the integral key to the expected primitive hash type.
-        # This ensures that custom/overloaded "primitive" data types
-        # such as those implemented by numpy are not inadvertently used 
-        # downsteam (as these are internally implemented as custom PyObjects 
-        # whose comparison operators can incur a significant overhead).
-        return str_hash
-    else:
-        # TODO: Raise an error instead
-        return key
-
-
-cpdef hash_t hash_string(str string) except 0:
-    chars = string.encode("utf8")
-    return hash_utf8(chars, len(chars))
-
-
-cdef hash_t hash_utf8(char* utf8_string, int length) nogil:
-    return hash64(utf8_string, length, 1)
-
-
-cdef uint32_t hash32_utf8(char* utf8_string, int length) nogil:
-    return hash32(utf8_string, length, 1)
-
-
-cdef str decode_Utf8Str(const Utf8Str* string):
-    cdef int i, length
-    if string.s[0] < sizeof(string.s) and string.s[0] != 0:
-        return string.s[1:string.s[0]+1].decode("utf8")
-    elif string.p[0] < 255:
-        return string.p[1:string.p[0]+1].decode("utf8")
-    else:
-        i = 0
-        length = 0
-        while string.p[i] == 255:
-            i += 1
-            length += 255
-        length += string.p[i]
-        i += 1
-        return string.p[i:length + i].decode("utf8")
-
-
-cdef Utf8Str* _allocate(Pool mem, const unsigned char* chars, uint32_t length) except *:
-    cdef int n_length_bytes
-    cdef int i
-    cdef Utf8Str* string = <Utf8Str*>mem.alloc(1, sizeof(Utf8Str))
-    if length < sizeof(string.s):
-        string.s[0] = <unsigned char>length
-        memcpy(&string.s[1], chars, length)
-        return string
-    elif length < 255:
-        string.p = <unsigned char*>mem.alloc(length + 1, sizeof(unsigned char))
-        string.p[0] = length
-        memcpy(&string.p[1], chars, length)
-        return string
-    else:
-        i = 0
-        n_length_bytes = (length // 255) + 1
-        string.p = <unsigned char*>mem.alloc(length + n_length_bytes, sizeof(unsigned char))
-        for i in range(n_length_bytes-1):
-            string.p[i] = 255
-        string.p[n_length_bytes-1] = length % 255
-        memcpy(&string.p[n_length_bytes], chars, length)
-        return string
-
-
->>>>>>> b0228d8e
 cdef class StringStore:
     """Look up strings by 64-bit hashes. Implicitly handles reserved symbols.
 
