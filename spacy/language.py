--- conflicted
+++ resolved
@@ -2470,10 +2470,7 @@
             if isinstance(texts_with_ctx, _WorkDoneSentinel):
                 sender.close()
                 receiver.close()
-<<<<<<< HEAD
-=======
                 return
->>>>>>> c195ca4f
 
             docs = (
                 ensure_doc(doc_like, context) for doc_like, context in texts_with_ctx
@@ -2499,10 +2496,7 @@
             # stop processing.
             sender.close()
             receiver.close()
-<<<<<<< HEAD
-=======
             return
->>>>>>> c195ca4f
 
 
 class _Sender:
