--- conflicted
+++ resolved
@@ -1,13 +1,3 @@
-<<<<<<< HEAD
-from typing import Iterator, Optional, Any, Dict, Callable, Iterable
-from typing import Union, Tuple, List, Set, Pattern, Sequence, overload
-from typing import NoReturn, TypeVar, cast
-
-from dataclasses import dataclass
-import random
-import itertools
-=======
->>>>>>> e1664217
 import functools
 import itertools
 import multiprocessing as mp
