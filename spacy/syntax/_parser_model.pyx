--- conflicted
+++ resolved
@@ -486,7 +486,6 @@
         else:
             ops = CupyOps()
  
-<<<<<<< HEAD
         if self.activation == "maxout":
             state_vector, mask = ops.maxout(state_vector)
         else:
@@ -494,45 +493,26 @@
             if self.activation == "relu":
                 mask = state_vector >= 0.
                 state_vector *= mask
-=======
-        if self.nP == 1:
-            state_vector = state_vector.reshape(state_vector.shape[:-1])
-            mask = state_vector >= 0.
-            state_vector *= mask
-        else:
-            state_vector, mask = ops.maxout(state_vector)
->>>>>>> 74b951fe
 
         def backprop_nonlinearity(d_best, sgd=None):
             if isinstance(d_best, numpy.ndarray):
                 ops = NumpyOps()
             else:
                 ops = CupyOps()
-<<<<<<< HEAD
-=======
             mask_ = ops.asarray(mask)
 
->>>>>>> 74b951fe
             # This will usually be on GPU
             d_best = ops.asarray(d_best)
             # Fix nans (which can occur from unseen classes.)
             d_best[ops.xp.isnan(d_best)] = 0.
-<<<<<<< HEAD
             if self.activation == "maxout":
                 mask_ = ops.asarray(mask)
                 return ops.backprop_maxout(d_best, mask_, self.nP)
             elif self.activation == "relu":
                 mask_ = ops.asarray(mask)
-=======
-            if self.nP == 1:
->>>>>>> 74b951fe
                 d_best *= mask_
                 d_best = d_best.reshape((d_best.shape + (1,)))
                 return d_best
             else:
-<<<<<<< HEAD
                 return d_best.reshape((d_best.shape + (1,)))
-=======
-                return ops.backprop_maxout(d_best, mask_, self.nP)
->>>>>>> 74b951fe
         return state_vector, backprop_nonlinearity