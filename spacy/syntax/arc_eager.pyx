--- conflicted
+++ resolved
@@ -379,72 +379,9 @@
 
     cdef int finalize_state(self, StateC* st) nogil:
         cdef int i
-<<<<<<< HEAD
-        cdef int orig_head_id
-        cdef TokenC* orig_head
-        cdef int new_edge
-        cdef int child_i
-        cdef int head_i
         for i in range(st.length):
             if st._sent[i].head == 0 and st._sent[i].dep == 0:
                 st._sent[i].dep = self.root_label
-            # If we're not using the Break transition, we segment via root-labelled
-            # arcs between the root words.
-            elif USE_ROOT_ARC_SEGMENT and st._sent[i].dep == self.root_label:
-                orig_head_id = i + st._sent[i].head
-                orig_head = &st._sent[orig_head_id]
-                if i < orig_head_id: # i is left dependent
-                    orig_head.l_kids -= 1
-                    if i == orig_head.l_edge: # i is left-most child
-                        # find the second left-most child and make it the new l_edge
-                        new_edge = orig_head_id
-                        child_i = i+1
-                        while child_i < orig_head_id:
-                            if child_i + st._sent[child_i].head == orig_head_id:
-                                new_edge = child_i
-                                break
-                            child_i += 1
-                        # then walk up the path to root and update the l_edges of all ancestors
-                        # the logic here works because the tree is guaranteed to be projective
-                        head_i = orig_head_id + orig_head.head
-                        while st._sent[head_i].l_edge == orig_head.l_edge:
-                            st._sent[head_i].l_edge = new_edge
-                            if st._sent[head_i].head == 0:
-                                break
-                            head_i += st._sent[head_i].head
-                        orig_head.l_edge = new_edge
-
-                elif i > orig_head_id: # i is right dependent
-                    orig_head.r_kids -= 1
-                    if i == orig_head.r_edge:
-                        # find the second right-most child and make it the new r_edge
-                        new_edge = orig_head_id
-                        child_i = i-1
-                        while child_i > orig_head_id:
-                            if child_i + st._sent[child_i].head == orig_head_id:
-                                new_edge = child_i
-                                break
-                            child_i -= 1
-                        # then walk up the path to root and update the r_edges of all ancestors
-                        # the logic here works because the tree is guaranteed to be projective
-                        head_i = orig_head_id + orig_head.head
-                        while st._sent[head_i].r_edge == orig_head.r_edge:
-                            st._sent[head_i].r_edge = new_edge
-                            if st._sent[head_i].head == 0:
-                                break
-                            head_i += st._sent[head_i].head
-                        orig_head.r_edge = new_edge
-
-                # note that this may create non-projective trees if there are arcs
-                # between nodes on both sides of the new root node
-                st._sent[i].head = 0
-                st._sent[st._sent[i].l_edge].sent_start = True
-
-=======
-        for i in range(st.length):
-            if st._sent[i].head == 0 and st._sent[i].dep == 0:
-                st._sent[i].dep = self.root_label
->>>>>>> 77609588
 
     cdef int set_valid(self, int* output, const StateC* st) nogil:
         cdef bint[N_MOVES] is_valid
