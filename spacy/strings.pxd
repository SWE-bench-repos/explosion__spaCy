from cymem.cymem cimport Pool
from preshed.maps cimport PreshMap
from murmurhash.mrmr cimport hash64
from .typedefs cimport attr_t

from libc.stdint cimport int64_t

from .typedefs cimport hash_t

cpdef hash_t hash_string(unicode string) except 0


ctypedef union Utf8Str:
    unsigned char[8] s
    unsigned char* p


cdef class StringStore:
    cdef Pool mem
    cdef Utf8Str* c
    cdef int64_t size

    cdef PreshMap _map
    cdef size_t _resize_at

<<<<<<< HEAD
    cdef const Utf8Str* intern(self, char* chars, int length, int* id_) except NULL
=======
    cdef const Utf8Str* intern(self, unsigned char* chars, int length) except NULL
>>>>>>> 4970ebe8
<|MERGE_RESOLUTION|>--- conflicted
+++ resolved
@@ -23,8 +23,4 @@
     cdef PreshMap _map
     cdef size_t _resize_at
 
-<<<<<<< HEAD
-    cdef const Utf8Str* intern(self, char* chars, int length, int* id_) except NULL
-=======
-    cdef const Utf8Str* intern(self, unsigned char* chars, int length) except NULL
->>>>>>> 4970ebe8
+    cdef const Utf8Str* intern(self, unsigned char* chars, int length) except NULL