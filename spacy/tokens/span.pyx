--- conflicted
+++ resolved
@@ -786,194 +786,130 @@
         for word in self.rights:
             yield from word.subtree
 
-<<<<<<< HEAD
-    property start:
-        def __get__(self):
-            return self.span_c().start
-
-        def __set__(self, int start):
-            if start < 0 or start > self.doc.length:
-                raise IndexError(Errors.E1032.format(var="start", obj="Doc", length=self.doc.length, value=start))
-            cdef SpanC* span_c = self.span_c()
-            if start > span_c.end:
-                raise ValueError(Errors.E4007.format(var="start", value=start, op="<=", existing_var="end", existing_value=span_c.end))
-            span_c.start = start
-            span_c.start_char = self.doc.c[start].idx
-
-    property end:
-        def __get__(self):
-            return self.span_c().end
-
-        def __set__(self, int end):
-            if end < 0 or end > self.doc.length:
-                raise IndexError(Errors.E1032.format(var="end", obj="Doc", length=self.doc.length, value=end))
-            cdef SpanC* span_c = self.span_c()
-            if span_c.start > end:
-                raise ValueError(Errors.E4007.format(var="end", value=end, op=">=", existing_var="start", existing_value=span_c.start))
-            span_c.end = end
-            if end > 0:
-                span_c.end_char = self.doc.c[end-1].idx + self.doc.c[end-1].lex.length
-            else:
-                span_c.end_char = 0
-
-    property start_char:
-        def __get__(self):
-            return self.span_c().start_char
-
-        def __set__(self, int start_char):
-            if start_char < 0 or start_char > len(self.doc.text):
-                raise IndexError(Errors.E1032.format(var="start_char", obj="Doc text", length=len(self.doc.text), value=start_char))
-            cdef int start = token_by_start(self.doc.c, self.doc.length, start_char)
-            if start < 0:
-                raise ValueError(Errors.E4008.format(value=start_char, pos="start"))
-            cdef SpanC* span_c = self.span_c()
-            if start_char > span_c.end_char:
-                raise ValueError(Errors.E4007.format(var="start_char", value=start_char, op="<=", existing_var="end_char", existing_value=span_c.end_char))
-            span_c.start_char = start_char
-            span_c.start = start
-
-    property end_char:
-        def __get__(self):
-            return self.span_c().end_char
-
-        def __set__(self, int end_char):
-            if end_char < 0 or end_char > len(self.doc.text):
-                raise IndexError(Errors.E1032.format(var="end_char", obj="Doc text", length=len(self.doc.text), value=end_char))
-            cdef int end = token_by_end(self.doc.c, self.doc.length, end_char)
-            if end < 0:
-                raise ValueError(Errors.E4008.format(value=end_char, pos="end"))
-            cdef SpanC* span_c = self.span_c()
-            if span_c.start_char > end_char:
-                raise ValueError(Errors.E4007.format(var="end_char", value=end_char, op=">=", existing_var="start_char", existing_value=span_c.start_char))
-            span_c.end_char = end_char
-            span_c.end = end
-
-    property label:
-        def __get__(self):
-            return self.span_c().label
-
-        def __set__(self, attr_t label):
-            if label != self.span_c().label :
-                old_label = self.span_c().label
-                self.span_c().label = label
-                new = Underscore(Underscore.span_extensions, self, start=self.span_c().start_char, end=self.span_c().end_char, label=self.label, kb_id=self.kb_id, span_id=self.id)
-                old = Underscore(Underscore.span_extensions, self, start=self.span_c().start_char, end=self.span_c().end_char, label=old_label, kb_id=self.kb_id, span_id=self.id)
-                Underscore._replace_keys(old, new)
-
-    property kb_id:
-        def __get__(self):
-            return self.span_c().kb_id
-
-        def __set__(self, attr_t kb_id):
-            if kb_id != self.span_c().kb_id :
-                old_kb_id = self.span_c().kb_id
-                self.span_c().kb_id = kb_id
-                new = Underscore(Underscore.span_extensions, self, start=self.span_c().start_char, end=self.span_c().end_char, label=self.label, kb_id=self.kb_id, span_id=self.id)
-                old = Underscore(Underscore.span_extensions, self, start=self.span_c().start_char, end=self.span_c().end_char, label=self.label, kb_id=old_kb_id, span_id=self.id)
-                Underscore._replace_keys(old, new)
-
-    property id:
-        def __get__(self):
-            return self.span_c().id
-
-        def __set__(self, attr_t id):
-            if id != self.span_c().id :
-                old_id = self.span_c().id
-                self.span_c().id = id
-                new = Underscore(Underscore.span_extensions, self, start=self.span_c().start_char, end=self.span_c().end_char, label=self.label, kb_id=self.kb_id, span_id=self.id)
-                old = Underscore(Underscore.span_extensions, self, start=self.span_c().start_char, end=self.span_c().end_char, label=self.label, kb_id=self.kb_id, span_id=old_id)
-                Underscore._replace_keys(old, new)
-
-    property ent_id:
-        """Alias for the span's ID."""
-        def __get__(self):
-            return self.id
-
-        def __set__(self, attr_t ent_id):
-            self.id = ent_id
-=======
     @property
     def start(self):
-        return self.c.start
+        return self.span_c().start
 
     @start.setter
     def start(self, int start):
-        if start < 0:
-            raise IndexError(Errors.E1032.format(var="start", forbidden="< 0", value=start))
-        self.c.start = start
+        if start < 0 or start > self.doc.length:
+            raise IndexError(Errors.E1032.format(var="start", obj="Doc", length=self.doc.length, value=start))
+        cdef SpanC * span_c = self.span_c()
+        if start > span_c.end:
+            raise ValueError(
+                Errors.E4007.format(var="start", value=start, op="<=", existing_var="end", existing_value=span_c.end))
+        span_c.start = start
+        span_c.start_char = self.doc.c[start].idx
 
     @property
     def end(self):
-        return self.c.end
+        return self.span_c().end
 
     @end.setter
     def end(self, int end):
-        if end < 0:
-            raise IndexError(Errors.E1032.format(var="end", forbidden="< 0", value=end))
-        self.c.end = end
+        if end < 0 or end > self.doc.length:
+            raise IndexError(Errors.E1032.format(var="end", obj="Doc", length=self.doc.length, value=end))
+        cdef SpanC * span_c = self.span_c()
+        if span_c.start > end:
+            raise ValueError(
+                Errors.E4007.format(var="end", value=end, op=">=", existing_var="start", existing_value=span_c.start))
+        span_c.end = end
+        if end > 0:
+            span_c.end_char = self.doc.c[end - 1].idx + self.doc.c[end - 1].lex.length
+        else:
+            span_c.end_char = 0
 
     @property
     def start_char(self):
-        return self.c.start_char
+        return self.span_c().start_char
 
     @start_char.setter
     def start_char(self, int start_char):
-        if start_char < 0:
-            raise IndexError(Errors.E1032.format(var="start_char", forbidden="< 0", value=start_char))
-        self.c.start_char = start_char
+        if start_char < 0 or start_char > len(self.doc.text):
+            raise IndexError(
+                Errors.E1032.format(var="start_char", obj="Doc text", length=len(self.doc.text), value=start_char))
+        cdef int start = token_by_start(self.doc.c, self.doc.length, start_char)
+        if start < 0:
+            raise ValueError(Errors.E4008.format(value=start_char, pos="start"))
+        cdef SpanC * span_c = self.span_c()
+        if start_char > span_c.end_char:
+            raise ValueError(Errors.E4007.format(var="start_char", value=start_char, op="<=", existing_var="end_char",
+                                                 existing_value=span_c.end_char))
+        span_c.start_char = start_char
+        span_c.start = start
 
     @property
     def end_char(self):
-        return self.c.end_char
+        return self.span_c().end_char
 
     @end_char.setter
     def end_char(self, int end_char):
-        if end_char < 0:
-            raise IndexError(Errors.E1032.format(var="end_char", forbidden="< 0", value=end_char))
-        self.c.end_char = end_char
+        if end_char < 0 or end_char > len(self.doc.text):
+            raise IndexError(
+                Errors.E1032.format(var="end_char", obj="Doc text", length=len(self.doc.text), value=end_char))
+        cdef int end = token_by_end(self.doc.c, self.doc.length, end_char)
+        if end < 0:
+            raise ValueError(Errors.E4008.format(value=end_char, pos="end"))
+        cdef SpanC * span_c = self.span_c()
+        if span_c.start_char > end_char:
+            raise ValueError(Errors.E4007.format(var="end_char", value=end_char, op=">=", existing_var="start_char",
+                                                 existing_value=span_c.start_char))
+        span_c.end_char = end_char
+        span_c.end = end
 
     @property
     def label(self):
-        return self.c.label
+        return self.span_c().label
 
     @label.setter
     def label(self, attr_t label):
-        self.c.label = label
+        if label != self.span_c().label:
+            old_label = self.span_c().label
+            self.span_c().label = label
+            new = Underscore(Underscore.span_extensions, self, start=self.span_c().start_char,
+                             end=self.span_c().end_char, label=self.label, kb_id=self.kb_id, span_id=self.id)
+            old = Underscore(Underscore.span_extensions, self, start=self.span_c().start_char,
+                             end=self.span_c().end_char, label=old_label, kb_id=self.kb_id, span_id=self.id)
+            Underscore._replace_keys(old, new)
 
     @property
     def kb_id(self):
-        return self.c.kb_id
+        return self.span_c().kb_id
 
     @kb_id.setter
     def kb_id(self, attr_t kb_id):
-        self.c.kb_id = kb_id
+        if kb_id != self.span_c().kb_id:
+            old_kb_id = self.span_c().kb_id
+            self.span_c().kb_id = kb_id
+            new = Underscore(Underscore.span_extensions, self, start=self.span_c().start_char,
+                             end=self.span_c().end_char, label=self.label, kb_id=self.kb_id, span_id=self.id)
+            old = Underscore(Underscore.span_extensions, self, start=self.span_c().start_char,
+                             end=self.span_c().end_char, label=self.label, kb_id=old_kb_id, span_id=self.id)
+            Underscore._replace_keys(old, new)
 
     @property
     def id(self):
-        return self.c.id
+        return self.span_c().id
 
     @id.setter
     def id(self, attr_t id):
-        self.c.id = id
+        if id != self.span_c().id:
+            old_id = self.span_c().id
+            self.span_c().id = id
+            new = Underscore(Underscore.span_extensions, self, start=self.span_c().start_char,
+                             end=self.span_c().end_char, label=self.label, kb_id=self.kb_id, span_id=self.id)
+            old = Underscore(Underscore.span_extensions, self, start=self.span_c().start_char,
+                             end=self.span_c().end_char, label=self.label, kb_id=self.kb_id, span_id=old_id)
+            Underscore._replace_keys(old, new)
 
     @property
     def ent_id(self):
-        """RETURNS (uint64): The entity ID."""
-        return self.root.ent_id
+        """Alias for the span's ID."""
+        return self.id
 
     @ent_id.setter
-    def ent_id(self, hash_t key):
-        raise NotImplementedError(Errors.E200.format(attr="ent_id"))
-
-    @property
-    def ent_id_(self):
-        """RETURNS (str): The (string) entity ID."""
-        return self.root.ent_id_
-
-    @ent_id_.setter
-    def ent_id_(self, str key):
-        raise NotImplementedError(Errors.E200.format(attr="ent_id_"))
->>>>>>> c195ca4f
+    def ent_id(self, attr_t ent_id):
+        self.id = ent_id
 
     @property
     def orth_(self):
@@ -988,49 +924,28 @@
         """RETURNS (str): The span's lemma."""
         return "".join([t.lemma_ + t.whitespace_ for t in self]).strip()
 
-<<<<<<< HEAD
-    property label_:
+    @property
+    def label_(self):
         """The span's label."""
-        def __get__(self):
-            return self.doc.vocab.strings[self.label]
-=======
-    @property
-    def label_(self):
-        """RETURNS (str): The span's label."""
         return self.doc.vocab.strings[self.label]
->>>>>>> c195ca4f
 
     @label_.setter
     def label_(self, str label_):
         self.label = self.doc.vocab.strings.add(label_)
 
-<<<<<<< HEAD
-    property kb_id_:
+    @property
+    def kb_id_(self):
         """The span's KB ID."""
-        def __get__(self):
-            return self.doc.vocab.strings[self.kb_id]
-=======
-    @property
-    def kb_id_(self):
-        """RETURNS (str): The span's KB ID."""
         return self.doc.vocab.strings[self.kb_id]
->>>>>>> c195ca4f
 
     @kb_id_.setter
     def kb_id_(self, str kb_id_):
         self.kb_id = self.doc.vocab.strings.add(kb_id_)
 
-<<<<<<< HEAD
-    property id_:
+    @property
+    def id_(self):
         """The span's ID."""
-        def __get__(self):
-            return self.doc.vocab.strings[self.id]
-=======
-    @property
-    def id_(self):
-        """RETURNS (str): The span's ID."""
         return self.doc.vocab.strings[self.id]
->>>>>>> c195ca4f
 
     @id_.setter
     def id_(self, str id_):
