--- conflicted
+++ resolved
@@ -254,20 +254,12 @@
     def morph(self):
         return MorphAnalysis.from_id(self.vocab, self.c.morph)
 
-<<<<<<< HEAD
-        def __set__(self, MorphAnalysis morph):
-            # Check that the morph has the same vocab
-            if self.vocab != morph.vocab:
-                raise ValueError(Errors.E1013)
-            self.c.morph = deref(morph.c).key
-=======
     @morph.setter
     def morph(self, MorphAnalysis morph):
         # Check that the morph has the same vocab
         if self.vocab != morph.vocab:
             raise ValueError(Errors.E1013)
-        self.c.morph = morph.c.key
->>>>>>> c195ca4f
+        self.c.morph = deref(morph.c).key
 
     def set_morph(self, features):
         cdef hash_t key
