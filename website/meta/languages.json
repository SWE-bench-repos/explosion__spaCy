{
    "languages": [
        { "code": "af", "name": "Afrikaans" },
        { "code": "ar", "name": "Arabic", "example": "هذه جملة", "has_examples": true },
        { "code": "bg", "name": "Bulgarian", "example": "Това е изречение", "has_examples": true },
        { "code": "bn", "name": "Bengali", "has_examples": true },
        { "code": "ca", "name": "Catalan", "example": "Això és una frase.", "has_examples": true },
        { "code": "cs", "name": "Czech", "has_examples": true },
        {
            "code": "da",
            "name": "Danish",
            "example": "Dette er en sætning.",
            "has_examples": true,
            "models": ["da_core_news_sm", "da_core_news_md", "da_core_news_lg"]
        },
        {
            "code": "de",
            "name": "German",
            "models": ["de_core_news_sm", "de_core_news_md", "de_core_news_lg", "de_dep_news_trf"],
            "example": "Dies ist ein Satz.",
            "has_examples": true
        },
        {
            "code": "el",
            "name": "Greek",
            "models": ["el_core_news_sm", "el_core_news_md", "el_core_news_lg"],
            "example": "Αυτή είναι μια πρόταση.",
            "has_examples": true
        },
        {
            "code": "en",
            "name": "English",
            "models": ["en_core_web_sm", "en_core_web_md", "en_core_web_lg", "en_core_web_trf"],
            "example": "This is a sentence.",
            "has_examples": true
        },
        {
            "code": "es",
            "name": "Spanish",
            "models": ["es_core_news_sm", "es_core_news_md", "es_core_news_lg", "es_dep_news_trf"],
            "example": "Esto es una frase.",
            "has_examples": true
        },
        { "code": "et", "name": "Estonian" },
        { "code": "eu", "name": "Basque", "has_examples": true },
        { "code": "fa", "name": "Persian", "has_examples": true },
        { "code": "fi", "name": "Finnish", "has_examples": true },
        {
            "code": "fr",
            "name": "French",
            "models": ["fr_core_news_sm", "fr_core_news_md", "fr_core_news_lg", "fr_dep_news_trf"],
            "example": "C'est une phrase.",
            "has_examples": true
        },
        { "code": "ga", "name": "Irish" },
        { "code": "gu", "name": "Gujarati", "has_examples": true },
        { "code": "he", "name": "Hebrew", "example": "זהו משפט.", "has_examples": true },
        { "code": "hi", "name": "Hindi", "example": "यह एक वाक्य है।", "has_examples": true },
        { "code": "hr", "name": "Croatian", "has_examples": true },
        { "code": "hu", "name": "Hungarian", "example": "Ez egy mondat.", "has_examples": true },
        { "code": "hy", "name": "Armenian", "has_examples": true },
        {
            "code": "id",
            "name": "Indonesian",
            "example": "Ini adalah sebuah kalimat.",
            "has_examples": true
        },
        { "code": "is", "name": "Icelandic" },
        {
            "code": "it",
            "name": "Italian",
            "models": ["it_core_news_sm", "it_core_news_md", "it_core_news_lg"],
            "example": "Questa è una frase.",
            "has_examples": true
        },
        {
            "code": "ja",
            "name": "Japanese",
            "models": ["ja_core_news_sm", "ja_core_news_md", "ja_core_news_lg"],
            "dependencies": [
                { "name": "Unidic", "url": "http://unidic.ninjal.ac.jp/back_number#unidic_cwj" },
                { "name": "Mecab", "url": "https://github.com/taku910/mecab" },
                {
                    "name": "SudachiPy",
                    "url": "https://github.com/WorksApplications/SudachiPy"
                }
            ],
            "example": "これは文章です。",
            "has_examples": true
        },
        { "code": "kn", "name": "Kannada", "has_examples": true },
        {
            "code": "ko",
            "name": "Korean",
            "dependencies": [
                {
                    "name": "mecab-ko",
                    "url": "https://bitbucket.org/eunjeon/mecab-ko/src/master/README.md"
                },
                { "name": "mecab-ko-dic", "url": "https://bitbucket.org/eunjeon/mecab-ko-dic" },
                { "name": "natto-py", "url": "https://github.com/buruzaemon/natto-py" }
            ],
            "example": "이것은 문장입니다.",
            "has_examples": true
        },
        { "code": "lb", "name": "Luxembourgish", "has_examples": true },
        {
            "code": "lij",
            "name": "Ligurian",
            "example": "Sta chì a l'é unna fraxe.",
            "has_examples": true
        },
        {
            "code": "lt",
            "name": "Lithuanian",
            "has_examples": true,
            "models": ["lt_core_news_sm", "lt_core_news_md", "lt_core_news_lg"]
        },
        { "code": "lv", "name": "Latvian" },
        {
            "code": "mk",
            "name": "Macedonian",
            "has_examples": false,
            "models": ["mk_core_news_sm", "mk_core_news_md", "mk_core_news_lg"]
        },
        { "code": "ml", "name": "Malayalam", "has_examples": true },
        { "code": "mr", "name": "Marathi" },
        {
            "code": "nb",
            "name": "Norwegian Bokmål",
            "example": "Dette er en setning.",
            "has_examples": true,
            "models": ["nb_core_news_sm", "nb_core_news_md", "nb_core_news_lg"]
        },
        { "code": "ne", "name": "Nepali", "has_examples": true },
        {
            "code": "nl",
            "name": "Dutch",
            "models": ["nl_core_news_sm", "nl_core_news_md", "nl_core_news_lg"],
            "example": "Dit is een zin.",
            "has_examples": true
        },
        {
            "code": "pl",
            "name": "Polish",
            "example": "To jest zdanie.",
            "has_examples": true,
            "models": ["pl_core_news_sm", "pl_core_news_md", "pl_core_news_lg"]
        },
        {
            "code": "pt",
            "name": "Portuguese",
            "models": ["pt_core_news_sm", "pt_core_news_md", "pt_core_news_lg"],
            "example": "Esta é uma frase.",
            "has_examples": true
        },
        {
            "code": "ro",
            "name": "Romanian",
            "example": "Aceasta este o propoziție.",
            "has_examples": true,
            "models": ["ro_core_news_sm", "ro_core_news_md", "ro_core_news_lg"]
        },
        {
            "code": "ru",
            "name": "Russian",
            "has_examples": true,
            "dependencies": [{ "name": "pymorphy2", "url": "https://github.com/kmike/pymorphy2" }],
            "models": ["ru_core_news_sm", "ru_core_news_md", "ru_core_news_lg"]
        },
<<<<<<< HEAD
        { "code": "hr", "name": "Croatian", "has_examples": true },
        { "code": "eu", "name": "Basque", "has_examples": true },
        { "code": "yo", "name": "Yoruba", "has_examples": true },
        { "code": "tr", "name": "Turkish", "example": "Bu bir cümledir.", "has_examples": true },
        { "code": "ca", "name": "Catalan", "example": "Això és una frase.", "has_examples": true },
        { "code": "he", "name": "Hebrew", "example": "זהו משפט.", "has_examples": true },
        { "code": "ar", "name": "Arabic", "example": "هذه جملة", "has_examples": true },
        { "code": "fa", "name": "Persian", "has_examples": true },
        { "code": "ur", "name": "Urdu", "example": "یہ ایک جملہ ہے", "has_examples": true },
        { "code": "tt", "name": "Tatar", "has_examples": true },
        {
            "code": "ky",
            "name": "Kyrgyz",
            "example": "Адамга эң кыйыны — күн сайын адам болуу",
            "has_examples": true
        },
        { "code": "te", "name": "Telugu", "example": "ఇది ఒక వాక్యం.", "has_examples": true },
=======
        { "code": "sa", "name": "Sanskrit", "has_examples": true },
>>>>>>> 634ae609
        { "code": "si", "name": "Sinhala", "example": "මෙය වාක්‍යයකි.", "has_examples": true },
        { "code": "sk", "name": "Slovak", "has_examples": true },
        { "code": "sl", "name": "Slovenian" },
        {
            "code": "sq",
            "name": "Albanian",
            "example": "Kjo është një fjali.",
            "has_examples": true
        },
        { "code": "sr", "name": "Serbian", "has_examples": true },
        { "code": "sv", "name": "Swedish", "has_examples": true },
        { "code": "ta", "name": "Tamil", "has_examples": true },
        { "code": "te", "name": "Telugu", "example": "ఇది ఒక వాక్యం.", "has_examples": true },
        {
            "code": "th",
            "name": "Thai",
            "dependencies": [
                { "name": "pythainlp", "url": "https://github.com/wannaphongcom/pythainlp" }
            ],
            "example": "นี่คือประโยค",
            "has_examples": true
        },
        { "code": "tl", "name": "Tagalog" },
        { "code": "tr", "name": "Turkish", "example": "Bu bir cümledir.", "has_examples": true },
        { "code": "tt", "name": "Tatar", "has_examples": true },
        {
            "code": "uk",
            "name": "Ukrainian",
            "has_examples": true,
            "dependencies": [{ "name": "pymorphy2", "url": "https://github.com/kmike/pymorphy2" }]
        },
        { "code": "ur", "name": "Urdu", "example": "یہ ایک جملہ ہے", "has_examples": true },
        {
            "code": "vi",
            "name": "Vietnamese",
            "dependencies": [{ "name": "Pyvi", "url": "https://github.com/trungtv/pyvi" }]
        },
        {
            "code": "lij",
            "name": "Ligurian",
            "example": "Sta chì a l'é unna fraxe.",
            "has_examples": true
        },
        {
            "code": "hy",
            "name": "Armenian",
            "has_examples": true
        },
        {
            "code": "gu",
            "name": "Gujarati",
            "has_examples": true
        },
        {
            "code": "ml",
            "name": "Malayalam",
            "has_examples": true
        },
        {
            "code": "ne",
            "name": "Nepali",
            "has_examples": true
        },
        {
            "code": "mk",
            "name": "Macedonian"
        },
        {
            "code": "xx",
            "name": "Multi-language",
            "models": ["xx_ent_wiki_sm", "xx_sent_ud_sm"],
            "example": "This is a sentence about Facebook."
        },
        { "code": "yo", "name": "Yoruba", "has_examples": true },
        {
            "code": "zh",
            "name": "Chinese",
            "models": ["zh_core_web_sm", "zh_core_web_md", "zh_core_web_lg", "zh_core_web_trf"],
            "dependencies": [
                {
                    "name": "Jieba",
                    "url": "https://github.com/fxsjy/jieba"
                },
                {
                    "name": "spacy-pkuseg",
                    "url": "https://github.com/explosion/spacy-pkuseg"
                }
            ],
            "has_examples": true
        }
    ],
    "licenses": [
        { "id": "CC BY 4.0", "url": "https://creativecommons.org/licenses/by/4.0/" },
        { "id": "CC BY-SA", "url": "https://creativecommons.org/licenses/by-sa/3.0/" },
        { "id": "CC BY-SA 3.0", "url": "https://creativecommons.org/licenses/by-sa/3.0/" },
        { "id": "CC BY-SA 4.0", "url": "https://creativecommons.org/licenses/by-sa/4.0/" },
        { "id": "CC BY-NC", "url": "https://creativecommons.org/licenses/by-nc/3.0/" },
        { "id": "CC BY-NC 3.0", "url": "https://creativecommons.org/licenses/by-nc/3.0/" },
        { "id": "CC BY-NC 4.0", "url": "https://creativecommons.org/licenses/by-nc/4.0/" },
        { "id": "CC-BY-NC-SA 3.0", "url": "https://creativecommons.org/licenses/by-nc-sa/3.0/" },
        { "id": "GPL", "url": "https://www.gnu.org/licenses/gpl.html" },
        { "id": "GPU GPL 3.0", "url": "https://www.gnu.org/licenses/gpl-3.0.en.html" },
        { "id": "LGPL", "url": "https://www.gnu.org/licenses/lgpl.html" },
        { "id": "MIT", "url": "https://opensource.org/licenses/MIT" },
        { "id": "LGPL-LR", "url": "https://github.com/UniversalDependencies/UD_French-Sequoia/blob/master/LICENSE.txt" }
    ]
}<|MERGE_RESOLUTION|>--- conflicted
+++ resolved
@@ -103,6 +103,12 @@
             "example": "이것은 문장입니다.",
             "has_examples": true
         },
+        {
+            "code": "ky",
+            "name": "Kyrgyz",
+            "example": "Адамга эң кыйыны — күн сайын адам болуу",
+            "has_examples": true
+        },
         { "code": "lb", "name": "Luxembourgish", "has_examples": true },
         {
             "code": "lij",
@@ -168,27 +174,7 @@
             "dependencies": [{ "name": "pymorphy2", "url": "https://github.com/kmike/pymorphy2" }],
             "models": ["ru_core_news_sm", "ru_core_news_md", "ru_core_news_lg"]
         },
-<<<<<<< HEAD
-        { "code": "hr", "name": "Croatian", "has_examples": true },
-        { "code": "eu", "name": "Basque", "has_examples": true },
-        { "code": "yo", "name": "Yoruba", "has_examples": true },
-        { "code": "tr", "name": "Turkish", "example": "Bu bir cümledir.", "has_examples": true },
-        { "code": "ca", "name": "Catalan", "example": "Això és una frase.", "has_examples": true },
-        { "code": "he", "name": "Hebrew", "example": "זהו משפט.", "has_examples": true },
-        { "code": "ar", "name": "Arabic", "example": "هذه جملة", "has_examples": true },
-        { "code": "fa", "name": "Persian", "has_examples": true },
-        { "code": "ur", "name": "Urdu", "example": "یہ ایک جملہ ہے", "has_examples": true },
-        { "code": "tt", "name": "Tatar", "has_examples": true },
-        {
-            "code": "ky",
-            "name": "Kyrgyz",
-            "example": "Адамга эң кыйыны — күн сайын адам болуу",
-            "has_examples": true
-        },
-        { "code": "te", "name": "Telugu", "example": "ఇది ఒక వాక్యం.", "has_examples": true },
-=======
         { "code": "sa", "name": "Sanskrit", "has_examples": true },
->>>>>>> 634ae609
         { "code": "si", "name": "Sinhala", "example": "මෙය වාක්‍යයකි.", "has_examples": true },
         { "code": "sk", "name": "Slovak", "has_examples": true },
         { "code": "sl", "name": "Slovenian" },
@@ -293,6 +279,9 @@
         { "id": "GPU GPL 3.0", "url": "https://www.gnu.org/licenses/gpl-3.0.en.html" },
         { "id": "LGPL", "url": "https://www.gnu.org/licenses/lgpl.html" },
         { "id": "MIT", "url": "https://opensource.org/licenses/MIT" },
-        { "id": "LGPL-LR", "url": "https://github.com/UniversalDependencies/UD_French-Sequoia/blob/master/LICENSE.txt" }
+        {
+            "id": "LGPL-LR",
+            "url": "https://github.com/UniversalDependencies/UD_French-Sequoia/blob/master/LICENSE.txt"
+        }
     ]
 }