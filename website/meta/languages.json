{
    "languages": [
        { "code": "af", "name": "Afrikaans" },
        { "code": "ar", "name": "Arabic", "example": "هذه جملة", "has_examples": true },
        { "code": "bg", "name": "Bulgarian", "example": "Това е изречение", "has_examples": true },
        { "code": "bn", "name": "Bengali", "has_examples": true },
        { "code": "ca", "name": "Catalan", "example": "Això és una frase.", "has_examples": true },
        { "code": "cs", "name": "Czech", "has_examples": true },
        {
            "code": "da",
            "name": "Danish",
            "example": "Dette er en sætning.",
            "has_examples": true,
            "models": ["da_core_news_sm", "da_core_news_md", "da_core_news_lg"]
        },
        {
            "code": "de",
            "name": "German",
            "models": ["de_core_news_sm", "de_core_news_md", "de_core_news_lg", "de_dep_news_trf"],
            "example": "Dies ist ein Satz.",
            "has_examples": true
        },
        {
            "code": "el",
            "name": "Greek",
            "models": ["el_core_news_sm", "el_core_news_md", "el_core_news_lg"],
            "example": "Αυτή είναι μια πρόταση.",
            "has_examples": true
        },
        {
            "code": "en",
            "name": "English",
            "models": ["en_core_web_sm", "en_core_web_md", "en_core_web_lg", "en_core_web_trf"],
            "example": "This is a sentence.",
            "has_examples": true
        },
        {
            "code": "es",
            "name": "Spanish",
            "models": ["es_core_news_sm", "es_core_news_md", "es_core_news_lg", "es_dep_news_trf"],
            "example": "Esto es una frase.",
            "has_examples": true
        },
        { "code": "et", "name": "Estonian" },
        { "code": "eu", "name": "Basque", "has_examples": true },
        { "code": "fa", "name": "Persian", "has_examples": true },
        { "code": "fi", "name": "Finnish", "has_examples": true },
        {
            "code": "fr",
            "name": "French",
            "models": ["fr_core_news_sm", "fr_core_news_md", "fr_core_news_lg", "fr_dep_news_trf"],
            "example": "C'est une phrase.",
            "has_examples": true
        },
        { "code": "ga", "name": "Irish" },
        { "code": "gu", "name": "Gujarati", "has_examples": true },
        { "code": "he", "name": "Hebrew", "example": "זהו משפט.", "has_examples": true },
        { "code": "hi", "name": "Hindi", "example": "यह एक वाक्य है।", "has_examples": true },
        { "code": "hr", "name": "Croatian", "has_examples": true },
        { "code": "hu", "name": "Hungarian", "example": "Ez egy mondat.", "has_examples": true },
        { "code": "hy", "name": "Armenian", "has_examples": true },
        {
            "code": "id",
            "name": "Indonesian",
            "example": "Ini adalah sebuah kalimat.",
            "has_examples": true
        },
        { "code": "is", "name": "Icelandic" },
        {
            "code": "it",
            "name": "Italian",
            "models": ["it_core_news_sm", "it_core_news_md", "it_core_news_lg"],
            "example": "Questa è una frase.",
            "has_examples": true
        },
        {
            "code": "ja",
            "name": "Japanese",
            "models": ["ja_core_news_sm", "ja_core_news_md", "ja_core_news_lg"],
            "dependencies": [
                { "name": "Unidic", "url": "http://unidic.ninjal.ac.jp/back_number#unidic_cwj" },
                { "name": "Mecab", "url": "https://github.com/taku910/mecab" },
                {
                    "name": "SudachiPy",
                    "url": "https://github.com/WorksApplications/SudachiPy"
                }
            ],
            "example": "これは文章です。",
<<<<<<< HEAD
=======
            "has_examples": true
        },
        { "code": "kn", "name": "Kannada", "has_examples": true },
        {
            "code": "ko",
            "name": "Korean",
            "dependencies": [
                {
                    "name": "mecab-ko",
                    "url": "https://bitbucket.org/eunjeon/mecab-ko/src/master/README.md"
                },
                { "name": "mecab-ko-dic", "url": "https://bitbucket.org/eunjeon/mecab-ko-dic" },
                { "name": "natto-py", "url": "https://github.com/buruzaemon/natto-py" }
            ],
            "example": "이것은 문장입니다.",
            "has_examples": true
        },
        {
            "code": "ky",
            "name": "Kyrgyz",
            "example": "Адамга эң кыйыны — күн сайын адам болуу",
            "has_examples": true
        },
        { "code": "lb", "name": "Luxembourgish", "has_examples": true },
        {
            "code": "lij",
            "name": "Ligurian",
            "example": "Sta chì a l'é unna fraxe.",
>>>>>>> a59f3fcf
            "has_examples": true
        },
        {
            "code": "lt",
            "name": "Lithuanian",
            "has_examples": true,
            "models": ["lt_core_news_sm", "lt_core_news_md", "lt_core_news_lg"]
        },
        { "code": "lv", "name": "Latvian" },
        {
            "code": "mk",
            "name": "Macedonian",
            "has_examples": false,
            "models": ["mk_core_news_sm", "mk_core_news_md", "mk_core_news_lg"]
        },
        { "code": "ml", "name": "Malayalam", "has_examples": true },
        { "code": "mr", "name": "Marathi" },
        {
            "code": "nb",
            "name": "Norwegian Bokmål",
            "example": "Dette er en setning.",
            "has_examples": true,
            "models": ["nb_core_news_sm", "nb_core_news_md", "nb_core_news_lg"]
        },
        { "code": "ne", "name": "Nepali", "has_examples": true },
        {
            "code": "nl",
            "name": "Dutch",
            "models": ["nl_core_news_sm", "nl_core_news_md", "nl_core_news_lg"],
            "example": "Dit is een zin.",
            "has_examples": true
        },
        {
            "code": "pl",
            "name": "Polish",
            "example": "To jest zdanie.",
            "has_examples": true,
            "models": ["pl_core_news_sm", "pl_core_news_md", "pl_core_news_lg"]
        },
        {
            "code": "pt",
            "name": "Portuguese",
            "models": ["pt_core_news_sm", "pt_core_news_md", "pt_core_news_lg"],
            "example": "Esta é uma frase.",
            "has_examples": true
        },
        {
            "code": "ro",
            "name": "Romanian",
            "example": "Aceasta este o propoziție.",
            "has_examples": true,
            "models": ["ro_core_news_sm", "ro_core_news_md", "ro_core_news_lg"]
        },
        {
            "code": "ru",
            "name": "Russian",
            "has_examples": true,
            "dependencies": [{ "name": "pymorphy2", "url": "https://github.com/kmike/pymorphy2" }],
            "models": ["ru_core_news_sm", "ru_core_news_md", "ru_core_news_lg"]
        },
        { "code": "sa", "name": "Sanskrit", "has_examples": true },
        { "code": "si", "name": "Sinhala", "example": "මෙය වාක්‍යයකි.", "has_examples": true },
        { "code": "sk", "name": "Slovak", "has_examples": true },
        { "code": "sl", "name": "Slovenian" },
        {
            "code": "sq",
            "name": "Albanian",
            "example": "Kjo është një fjali.",
            "has_examples": true
        },
        { "code": "sr", "name": "Serbian", "has_examples": true },
        { "code": "sv", "name": "Swedish", "has_examples": true },
        { "code": "ta", "name": "Tamil", "has_examples": true },
        { "code": "te", "name": "Telugu", "example": "ఇది ఒక వాక్యం.", "has_examples": true },
        {
            "code": "th",
            "name": "Thai",
            "dependencies": [
                { "name": "pythainlp", "url": "https://github.com/wannaphongcom/pythainlp" }
            ],
            "example": "นี่คือประโยค",
            "has_examples": true
        },
        { "code": "tl", "name": "Tagalog" },
        { "code": "tr", "name": "Turkish", "example": "Bu bir cümledir.", "has_examples": true },
        { "code": "tt", "name": "Tatar", "has_examples": true },
        {
<<<<<<< HEAD
            "code": "ko",
            "name": "Korean",
            "dependencies": [
                {
                    "name": "mecab-ko",
                    "url": "https://bitbucket.org/eunjeon/mecab-ko/src/master/README.md"
                },
                { "name": "mecab-ko-dic", "url": "https://bitbucket.org/eunjeon/mecab-ko-dic" },
                { "name": "natto-py", "url": "https://github.com/buruzaemon/natto-py" }
            ],
            "example": "이것은 문장입니다.",
            "has_examples": true
=======
            "code": "uk",
            "name": "Ukrainian",
            "has_examples": true,
            "dependencies": [{ "name": "pymorphy2", "url": "https://github.com/kmike/pymorphy2" }]
>>>>>>> a59f3fcf
        },
        { "code": "ur", "name": "Urdu", "example": "یہ ایک جملہ ہے", "has_examples": true },
        {
            "code": "vi",
            "name": "Vietnamese",
            "dependencies": [{ "name": "Pyvi", "url": "https://github.com/trungtv/pyvi" }]
        },
        {
            "code": "lij",
            "name": "Ligurian",
            "example": "Sta chì a l'é unna fraxe.",
            "has_examples": true
        },
        {
            "code": "hy",
            "name": "Armenian",
            "has_examples": true
        },
        {
            "code": "gu",
            "name": "Gujarati",
            "has_examples": true
        },
        {
            "code": "ml",
            "name": "Malayalam",
            "has_examples": true
        },
        {
            "code": "ne",
            "name": "Nepali",
            "has_examples": true
        },
        {
            "code": "mk",
            "name": "Macedonian"
        },
        {
            "code": "xx",
            "name": "Multi-language",
            "models": ["xx_ent_wiki_sm", "xx_sent_ud_sm"],
            "example": "This is a sentence about Facebook."
        },
        { "code": "yo", "name": "Yoruba", "has_examples": true },
        {
            "code": "zh",
            "name": "Chinese",
            "models": ["zh_core_web_sm", "zh_core_web_md", "zh_core_web_lg", "zh_core_web_trf"],
            "dependencies": [
                {
                    "name": "Jieba",
                    "url": "https://github.com/fxsjy/jieba"
                },
                {
                    "name": "spacy-pkuseg",
                    "url": "https://github.com/explosion/spacy-pkuseg"
                }
            ],
            "has_examples": true
        }
    ],
    "licenses": [
        { "id": "CC BY 4.0", "url": "https://creativecommons.org/licenses/by/4.0/" },
        { "id": "CC BY-SA", "url": "https://creativecommons.org/licenses/by-sa/3.0/" },
        { "id": "CC BY-SA 3.0", "url": "https://creativecommons.org/licenses/by-sa/3.0/" },
        { "id": "CC BY-SA 4.0", "url": "https://creativecommons.org/licenses/by-sa/4.0/" },
        { "id": "CC BY-NC", "url": "https://creativecommons.org/licenses/by-nc/3.0/" },
        { "id": "CC BY-NC 3.0", "url": "https://creativecommons.org/licenses/by-nc/3.0/" },
        { "id": "CC BY-NC 4.0", "url": "https://creativecommons.org/licenses/by-nc/4.0/" },
        { "id": "CC-BY-NC-SA 3.0", "url": "https://creativecommons.org/licenses/by-nc-sa/3.0/" },
        { "id": "GPL", "url": "https://www.gnu.org/licenses/gpl.html" },
        { "id": "GPU GPL 3.0", "url": "https://www.gnu.org/licenses/gpl-3.0.en.html" },
        { "id": "LGPL", "url": "https://www.gnu.org/licenses/lgpl.html" },
        { "id": "MIT", "url": "https://opensource.org/licenses/MIT" },
        {
            "id": "LGPL-LR",
            "url": "https://github.com/UniversalDependencies/UD_French-Sequoia/blob/master/LICENSE.txt"
        }
    ]
}<|MERGE_RESOLUTION|>--- conflicted
+++ resolved
@@ -86,8 +86,6 @@
                 }
             ],
             "example": "これは文章です。",
-<<<<<<< HEAD
-=======
             "has_examples": true
         },
         { "code": "kn", "name": "Kannada", "has_examples": true },
@@ -116,7 +114,6 @@
             "code": "lij",
             "name": "Ligurian",
             "example": "Sta chì a l'é unna fraxe.",
->>>>>>> a59f3fcf
             "has_examples": true
         },
         {
@@ -204,25 +201,10 @@
         { "code": "tr", "name": "Turkish", "example": "Bu bir cümledir.", "has_examples": true },
         { "code": "tt", "name": "Tatar", "has_examples": true },
         {
-<<<<<<< HEAD
-            "code": "ko",
-            "name": "Korean",
-            "dependencies": [
-                {
-                    "name": "mecab-ko",
-                    "url": "https://bitbucket.org/eunjeon/mecab-ko/src/master/README.md"
-                },
-                { "name": "mecab-ko-dic", "url": "https://bitbucket.org/eunjeon/mecab-ko-dic" },
-                { "name": "natto-py", "url": "https://github.com/buruzaemon/natto-py" }
-            ],
-            "example": "이것은 문장입니다.",
-            "has_examples": true
-=======
             "code": "uk",
             "name": "Ukrainian",
             "has_examples": true,
             "dependencies": [{ "name": "pymorphy2", "url": "https://github.com/kmike/pymorphy2" }]
->>>>>>> a59f3fcf
         },
         { "code": "ur", "name": "Urdu", "example": "یہ ایک جملہ ہے", "has_examples": true },
         {
