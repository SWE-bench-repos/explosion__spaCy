--- conflicted
+++ resolved
@@ -5,14 +5,9 @@
     # For Python versions available on Appveyor, see
     # http://www.appveyor.com/docs/installed-software#python
 
-<<<<<<< HEAD
     - PYTHON: "C:\\Python27-x64"
-=======
-    #- PYTHON: "C:\\Python27"
->>>>>>> 13fa550b
     #- PYTHON: "C:\\Python34"
     #- PYTHON: "C:\\Python35"
-    - PYTHON: "C:\\Python27-x64"
     #- DISTUTILS_USE_SDK: "1"
     #- PYTHON: "C:\\Python34-x64"
     #- DISTUTILS_USE_SDK: "1"
