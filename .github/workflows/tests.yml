name: tests

on:
  push:
    branches-ignore:
      - "spacy.io"
      - "nightly.spacy.io"
      - "v2.spacy.io"
    paths-ignore:
      - "*.md"
      - "*.mdx"
      - "website/**"
      - ".github/workflows/**"
  pull_request:
    types: [opened, synchronize, reopened, edited]
    paths-ignore:
      - "*.md"
      - "*.mdx"
      - "website/**"

jobs:
  validate:
    name: Validate
    if: github.repository_owner == 'explosion'
    runs-on: ubuntu-latest
    steps:
      - name: Check out repo
        uses: actions/checkout@v3

      - name: Configure Python version
        uses: actions/setup-python@v4
        with:
          python-version: "3.8"
          architecture: x64

      - name: black
        run: |
          python -m pip install black -c requirements.txt
          python -m black spacy --check
      - name: isort
        run: |
          python -m pip install isort -c requirements.txt
          python -m isort spacy --check
      - name: flake8
        run: |
          python -m pip install flake8==5.0.4
          python -m flake8 spacy --count --select=E901,E999,F821,F822,F823,W605 --show-source --statistics
      - name: cython-lint
        run: |
          python -m pip install cython-lint -c requirements.txt
          # E501: line too log, W291: trailing whitespace, E266: too many leading '#' for block comment
          cython-lint spacy --ignore E501,W291,E266

  tests:
    name: Test
    needs: Validate
    strategy:
      fail-fast: true
      matrix:
        os: [ubuntu-latest, windows-latest, macos-latest]
        python_version: ["3.12"]
        include:
<<<<<<< HEAD
=======
          - os: windows-latest
            python_version: "3.7"
>>>>>>> e2a3952d
          - os: macos-latest
            python_version: "3.8"
          - os: ubuntu-20.04
            python_version: "3.9"
          - os: windows-latest
            python_version: "3.10"
          - os: macos-latest
            python_version: "3.11"

    runs-on: ${{ matrix.os }}

    steps:
      - name: Check out repo
        uses: actions/checkout@v3

      - name: Configure Python version
        uses: actions/setup-python@v4
        with:
          python-version: ${{ matrix.python_version }}
          architecture: x64

      - name: Install dependencies
        run: |
          python -m pip install -U build pip setuptools
          python -m pip install -U -r requirements.txt

      - name: Build sdist
        run: |
          python -m build --sdist

      - name: Run mypy
        run: |
          python -m mypy spacy
<<<<<<< HEAD
=======
        if: matrix.python_version != '3.7'
>>>>>>> e2a3952d

      - name: Delete source directory and .egg-info
        run: |
          rm -rf spacy *.egg-info
        shell: bash

      - name: Uninstall all packages
        run: |
          python -m pip freeze
          python -m pip freeze --exclude pywin32 > installed.txt
          python -m pip uninstall -y -r installed.txt

      - name: Install from sdist
        run: |
          SDIST=$(python -c "import os;print(os.listdir('./dist')[-1])" 2>&1)
          SPACY_NUM_BUILD_JOBS=2 python -m pip install dist/$SDIST
        shell: bash

      - name: Test import
        run: python -W error -c "import spacy"

      #      - name: "Test download CLI"
      #        run: |
      #          python -m spacy download ca_core_news_sm
      #          python -m spacy download ca_core_news_md
      #          python -c "import spacy; nlp=spacy.load('ca_core_news_sm'); doc=nlp('test')"
      #        if: matrix.python_version == '3.9'
      #
      #      - name: "Test download_url in info CLI"
      #        run: |
      #          python -W error -m spacy info ca_core_news_sm | grep -q download_url
      #        if: matrix.python_version == '3.9'
      #
      #      - name: "Test no warnings on load (#11713)"
      #        run: |
      #          python -W error -c "import ca_core_news_sm; nlp = ca_core_news_sm.load(); doc=nlp('test')"
      #        if: matrix.python_version == '3.9'

      - name: "Test convert CLI"
        run: |
          python -m spacy convert extra/example_data/ner_example_data/ner-token-per-line-conll2003.json .
        if: matrix.python_version == '3.9'

      - name: "Test debug config CLI"
        run: |
          python -m spacy init config -p ner -l ca ner.cfg
          python -m spacy debug config ner.cfg --paths.train ner-token-per-line-conll2003.spacy --paths.dev ner-token-per-line-conll2003.spacy
        if: matrix.python_version == '3.9'

      - name: "Test debug data CLI"
        run: |
          # will have errors due to sparse data, check for summary in output
          python -m spacy debug data ner.cfg --paths.train ner-token-per-line-conll2003.spacy --paths.dev ner-token-per-line-conll2003.spacy | grep -q Summary
        if: matrix.python_version == '3.9'

      - name: "Test train CLI"
        run: |
          python -m spacy train ner.cfg --paths.train ner-token-per-line-conll2003.spacy --paths.dev ner-token-per-line-conll2003.spacy --training.max_steps 10 --gpu-id -1
        if: matrix.python_version == '3.9'

      #      - name: "Test assemble CLI"
      #        run: |
      #          python -c "import spacy; config = spacy.util.load_config('ner.cfg'); config['components']['ner'] = {'source': 'ca_core_news_sm'}; config.to_disk('ner_source_sm.cfg')"
      #          PYTHONWARNINGS="error,ignore::DeprecationWarning" python -m spacy assemble ner_source_sm.cfg output_dir
      #        if: matrix.python_version == '3.9'
      #
      #      - name: "Test assemble CLI vectors warning"
      #        run: |
      #          python -c "import spacy; config = spacy.util.load_config('ner.cfg'); config['components']['ner'] = {'source': 'ca_core_news_md'}; config.to_disk('ner_source_md.cfg')"
      #          python -m spacy assemble ner_source_md.cfg output_dir 2>&1 | grep -q W113
      #        if: matrix.python_version == '3.9'

      - name: "Install test requirements"
        run: |
          python -m pip install -U -r requirements.txt

      - name: "Run CPU tests"
        run: |
          python -m pytest --pyargs spacy -W error
        if: "!(startsWith(matrix.os, 'macos') && matrix.python_version == '3.11')"

      - name: "Run CPU tests with thinc-apple-ops"
        run: |
          python -m pip install 'spacy[apple]'
          python -m pytest --pyargs spacy
        if: startsWith(matrix.os, 'macos') && matrix.python_version == '3.11'<|MERGE_RESOLUTION|>--- conflicted
+++ resolved
@@ -60,11 +60,6 @@
         os: [ubuntu-latest, windows-latest, macos-latest]
         python_version: ["3.12"]
         include:
-<<<<<<< HEAD
-=======
-          - os: windows-latest
-            python_version: "3.7"
->>>>>>> e2a3952d
           - os: macos-latest
             python_version: "3.8"
           - os: ubuntu-20.04
@@ -98,10 +93,6 @@
       - name: Run mypy
         run: |
           python -m mypy spacy
-<<<<<<< HEAD
-=======
-        if: matrix.python_version != '3.7'
->>>>>>> e2a3952d
 
       - name: Delete source directory and .egg-info
         run: |
